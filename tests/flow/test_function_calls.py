--- conflicted
+++ resolved
@@ -203,8 +203,6 @@
         query = "RETURN -5.5 % -2.5"
         actual_result = graph.query(query)
         expected_result = [[-0.5]]
-<<<<<<< HEAD
-=======
         self.env.assertEquals(actual_result.result_set, expected_result)
 
     # Aggregate functions should handle null inputs appropriately.
@@ -243,5 +241,4 @@
         query = """WITH NULL AS a RETURN collect(a)"""
         actual_result = graph.query(query)
         expected_result = [[[]]]
->>>>>>> 0cf50df8
         self.env.assertEquals(actual_result.result_set, expected_result)