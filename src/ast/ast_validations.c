/*
 * Copyright 2018-2020 Redis Labs Ltd. and Contributors
 *
 * This file is available under the Redis Labs Source Available License Agreement
 */

#include "ast.h"
#include "ast_shared.h"
#include "../util/arr.h"
#include "cypher_whitelist.h"
#include "../procedures/procedure.h"
#include "../arithmetic/repository.h"
#include "../arithmetic/arithmetic_expression.h"
#include <assert.h>
#include "../util/rax_extensions.h"

// Forward declaration
static void _AST_GetDefinedIdentifiers(const cypher_astnode_t *node, rax *identifiers);

inline static void _prepareIterateAll(rax *map, raxIterator *iter) {
	raxStart(iter, map);
	raxSeek(iter, "^", NULL, 0);
}

// Validate that an input string can be completely converted to a positive integer in range.
static inline AST_Validation _ValidatePositiveInteger(const char *input) {
	assert(input);
	char *endptr; // If the entire string is converted, endptr will point to a null byte
	errno = 0; // If underflow or overflow occurs, errno will be set

	strtol(input, &endptr, 0); // Perform conversion

	if(errno != 0 || *endptr != '\0') return AST_INVALID;

	return AST_VALID;
}

static void _AST_GetIdentifiers(const cypher_astnode_t *node, rax *identifiers) {
	if(!node) return;
	assert(identifiers);

	if(cypher_astnode_type(node) == CYPHER_AST_IDENTIFIER) {
		const char *identifier = cypher_ast_identifier_get_name(node);
		raxInsert(identifiers, (unsigned char *)identifier, strlen(identifier), NULL, NULL);
	}

	uint child_count = cypher_astnode_nchildren(node);

	/* In case current node is of type projection
	 * inspect first child only,
	 * @10  20..26  > > > projection           expression=@11, alias=@14
	 * @11  20..26  > > > > apply              @12(@13)
	 * @12  20..23  > > > > > function name    `max`
	 * @13  24..25  > > > > > identifier       `z`
	 * @14  20..26  > > > > identifier         `max(z)` */
	if(cypher_astnode_type(node) == CYPHER_AST_PROJECTION) child_count = 1;

	for(uint i = 0; i < child_count; i++) {
		const cypher_astnode_t *child = cypher_astnode_get_child(node, i);
		_AST_GetIdentifiers(child, identifiers);
	}
}

static void _AST_GetWithAliases(const cypher_astnode_t *node, rax *aliases) {
	if(!node) return;
	if(cypher_astnode_type(node) != CYPHER_AST_WITH) return;
	assert(aliases);

	uint num_with_projections = cypher_ast_with_nprojections(node);
	for(uint i = 0; i < num_with_projections; i ++) {
		const cypher_astnode_t *child = cypher_ast_with_get_projection(node, i);
		const cypher_astnode_t *alias_node = cypher_ast_projection_get_alias(child);
		const char *alias;
		if(alias_node) {
			alias = cypher_ast_identifier_get_name(alias_node);
		} else {
			const cypher_astnode_t *expr = cypher_ast_projection_get_expression(child);
			// This expression not being an identifier is an error case, but will be captured in a later validation.
			if(cypher_astnode_type(expr) != CYPHER_AST_IDENTIFIER) continue;
			// Retrieve "a" from "WITH a"
			alias = cypher_ast_identifier_get_name(expr);
		}
		raxInsert(aliases, (unsigned char *)alias, strlen(alias), NULL, NULL);
	}
}

static void _AST_GetWithReferences(const cypher_astnode_t *node, rax *identifiers) {
	if(!node) return;
	if(cypher_astnode_type(node) != CYPHER_AST_WITH) return;
	assert(identifiers);

	uint num_with_projections = cypher_ast_with_nprojections(node);
	for(uint i = 0; i < num_with_projections; i ++) {
		const cypher_astnode_t *child = cypher_ast_with_get_projection(node, i);
		_AST_GetIdentifiers(child, identifiers);
	}
}

// Extract identifiers / aliases from a procedure call.
static void _AST_GetProcCallAliases(const cypher_astnode_t *node, rax *identifiers) {
	// CALL db.labels() yield label
	// CALL db.labels() yield label as l
	assert(node && identifiers);
	assert(cypher_astnode_type(node) == CYPHER_AST_CALL);

	uint projection_count = cypher_ast_call_nprojections(node);
	for(uint i = 0; i < projection_count; i++) {
		const char *identifier = NULL;
		const cypher_astnode_t *proj_node = cypher_ast_call_get_projection(node, i);
		const cypher_astnode_t *alias_node = cypher_ast_projection_get_alias(proj_node);
		if(alias_node) {
			// Alias is given: YIELD label AS l.
			identifier = cypher_ast_identifier_get_name(alias_node);
		} else {
			// No alias, use identifier: YIELD label
			const cypher_astnode_t *exp_node = cypher_ast_projection_get_expression(proj_node);
			identifier = cypher_ast_identifier_get_name(exp_node);
		}
		assert(identifiers);
		raxInsert(identifiers, (unsigned char *)identifier, strlen(identifier), NULL, NULL);
	}
}

// UNWIND and WITH also form aliases, but don't need special handling for us yet.
static void _AST_GetReturnAliases(const cypher_astnode_t *node, rax *aliases) {
	assert(node && aliases && cypher_astnode_type(node) == CYPHER_AST_RETURN);

	uint num_return_projections = cypher_ast_return_nprojections(node);
	if(num_return_projections == 0) return;

	for(uint i = 0; i < num_return_projections; i ++) {
		const cypher_astnode_t *child = cypher_ast_return_get_projection(node, i);
		const cypher_astnode_t *alias_node = cypher_ast_projection_get_alias(child);
		if(alias_node == NULL) continue;
		const char *alias = cypher_ast_identifier_get_name(alias_node);
		raxInsert(aliases, (unsigned char *)alias, strlen(alias), NULL, NULL);
	}
}

static void _CollectIdentifiers(const cypher_astnode_t *root, rax *projections) {
	if(cypher_astnode_type(root) == CYPHER_AST_IDENTIFIER) {
		// Identifier found, add to triemap
		const char *identifier = cypher_ast_identifier_get_name(root);
		raxInsert(projections, (unsigned char *)identifier, strlen(identifier), NULL, NULL);
	} else {
		uint child_count = cypher_astnode_nchildren(root);
		for(uint i = 0; i < child_count; i ++) {
			_CollectIdentifiers(cypher_astnode_get_child(root, i), projections);
		}
	}
}

/* Collect all identifiers used in the RETURN clause (but not aliases defined there) */
static rax *_AST_GetReturnProjections(const cypher_astnode_t *return_clause) {
	if(!return_clause) return NULL;

	uint projection_count = cypher_ast_return_nprojections(return_clause);
	if(projection_count == 0) return NULL;

	rax *projections = raxNew();
	for(uint i = 0; i < projection_count; i ++) {
		const cypher_astnode_t *projection = cypher_ast_return_get_projection(return_clause, i);
		_CollectIdentifiers(projection, projections);
	}

	return projections;
}

/* Compares a triemap of user-specified functions with the registered functions we provide. */
static AST_Validation _ValidateReferredFunctions(rax *referred_functions, char **reason,
												 bool include_aggregates) {
	AST_Validation res = AST_VALID;
	char funcName[32];
	raxIterator it;
	_prepareIterateAll(referred_functions, &it);
	*reason = NULL;

	while(raxNext(&it)) {
		size_t len = it.key_len;
		// No functions have a name longer than 32 characters
		if(len >= 32) {
			res = AST_INVALID;
			break;
		}

		// Copy the triemap key so that we can safely add a terinator character
		memcpy(funcName, it.key, len);
		funcName[len] = 0;

		if(AR_FuncExists(funcName)) continue;

		if(Agg_FuncExists(funcName)) {
			if(include_aggregates) {
				continue;
			} else {
				// Provide a unique error for using aggregate functions from inappropriate contexts
				asprintf(reason, "Invalid use of aggregating function '%s'", funcName);
				res = AST_INVALID;
				break;
			}
		}

		// If we reach this point, the function was not found
		res = AST_INVALID;
		break;
	}

	// If the function was not found, provide a reason if one is not set
	if(res == AST_INVALID && *reason == NULL) asprintf(reason, "Unknown function '%s'", funcName);

	raxStop(&it);
	return res;
}

// Recursively collect function names and perform validations on functions with STAR arguments.
static AST_Validation _VisitFunctions(const cypher_astnode_t *node, rax *func_names,
									  char **reason) {
	cypher_astnode_type_t type = cypher_astnode_type(node);
	if(type == CYPHER_AST_APPLY_ALL_OPERATOR) {
		// Working with a function call that has * as its argument.
		const cypher_astnode_t *func = cypher_ast_apply_all_operator_get_func_name(node);
		const char *func_name = cypher_ast_function_name_get_value(func);

		// Verify that this is a COUNT call.
		if(strcasecmp(func_name, "COUNT")) {
			asprintf(reason, "COUNT is the only function which can accept * as an argument");
			return AST_INVALID;
		}

		// Verify that DISTINCT is not specified.
		if(cypher_ast_apply_all_operator_get_distinct(node)) {
			// TODO consider opening a parser error, this construction is invalid in Neo's parser.
			asprintf(reason, "Cannot specify both DISTINCT and * in COUNT(DISTINCT *)");
			return AST_INVALID;
		}

		// Collect the function name, which is always "count" here.
		raxInsert(func_names, (unsigned char *)"count", 5, NULL, NULL);

		// As Apply All operators have no children, we can return here.
		return AST_VALID;
	}

	if(type == CYPHER_AST_APPLY_OPERATOR) {
		// Collect the function name.
		const cypher_astnode_t *func = cypher_ast_apply_operator_get_func_name(node);
		const char *func_name = cypher_ast_function_name_get_value(func);
		raxInsert(func_names, (unsigned char *)func_name, strlen(func_name), NULL, NULL);
	}

	uint child_count = cypher_astnode_nchildren(node);
	for(uint i = 0; i < child_count; i ++) {
		const cypher_astnode_t *child = cypher_astnode_get_child(node, i);
		AST_Validation res = _VisitFunctions(child, func_names, reason);
		if(res != AST_VALID) return res;
	}

	return AST_VALID;
}

static AST_Validation _ValidateFunctionCalls(const cypher_astnode_t *node, char **reason,
											 bool include_aggregates) {
	AST_Validation res = AST_VALID;
	rax *func_names = raxNew();

	// Collect function names and perform in-place validations.
	res = _VisitFunctions(node, func_names, reason);
	if(res != AST_VALID) goto cleanup;

	// Validate all provided function names.
	res = _ValidateReferredFunctions(func_names, reason, include_aggregates);

cleanup:
	raxFree(func_names);
	return res;
}

static inline bool _AliasIsReturned(rax *projections, const char *identifier) {
	return raxFind(projections, (unsigned char *)identifier, strlen(identifier)) != raxNotFound;
}

// If we have a multi-hop traversal (fixed or variable length), we cannot currently return that entity.
static AST_Validation _ValidateMultiHopTraversal(rax *projections, const cypher_astnode_t *edge,
												 const cypher_astnode_t *range,
												 char **reason) {
	int start = 1;
	int end = INT_MAX - 2;

	const cypher_astnode_t *range_start = cypher_ast_range_get_start(range);
	if(range_start) start = AST_ParseIntegerNode(range_start);

	const cypher_astnode_t *range_end = cypher_ast_range_get_end(range);
	if(range_end) end = AST_ParseIntegerNode(range_end);

	// Validate specified range
	if(start > end) {
		asprintf(reason,
				 "Variable length path, maximum number of hops must be greater or equal to minimum number of hops.");
		return AST_INVALID;
	}

	bool multihop = (start > 1) || (start != end);
	if(!multihop) return AST_VALID;

	// Multi-hop traversals cannot (currently) be filtered on
	if(cypher_ast_rel_pattern_get_properties(edge) != NULL) {
		asprintf(reason, "RedisGraph does not currently support filters on variable-length paths.");
		return AST_INVALID;
	}

	// Multi-hop traversals cannot be referenced
	if(!projections) return AST_VALID;

	// Check if relation has an alias
	const cypher_astnode_t *ast_identifier = cypher_ast_rel_pattern_get_identifier(edge);
	if(!ast_identifier) return AST_VALID;

	// Verify that the alias is not found in the RETURN clause.
	const char *identifier = cypher_ast_identifier_get_name(ast_identifier);
	if(_AliasIsReturned(projections, identifier)) {
		asprintf(reason, "RedisGraph does not support the return of variable-length traversal edges '%s'. \
        Instead, use a query in the style of: 'MATCH p = (a)-[%s*]->(b) RETURN relationships(p)'.",
				 identifier, identifier);
		return AST_INVALID;
	}



	return AST_VALID;
}

static AST_Validation _Validate_ReusedEdges(const cypher_astnode_t *node,
											rax *edge_aliases, char **reason) {
	uint child_count = cypher_astnode_nchildren(node);
	for(uint i = 0; i < child_count; i++) {
		const cypher_astnode_t *child = cypher_astnode_get_child(node, i);
		cypher_astnode_type_t type = cypher_astnode_type(child);

		if(type == CYPHER_AST_IDENTIFIER) {
			const char *alias = cypher_ast_identifier_get_name(child);
			int new = raxInsert(edge_aliases, (unsigned char *)alias, strlen(alias), NULL,
								NULL);
			if(!new) {
				asprintf(reason, "Cannot use the same relationship variable '%s' for multiple patterns.",
						 alias);
				return AST_INVALID;
			}
		}
	}

	return AST_VALID;
}

static AST_Validation _ValidateRelation(rax *projections, const cypher_astnode_t *edge,
										rax *edge_aliases,
										char **reason) {
	AST_Validation res = AST_VALID;

	// Make sure edge alias is unique
	res = _Validate_ReusedEdges(edge, edge_aliases, reason);
	if(res != AST_VALID) return res;

	// If this is a multi-hop traversal, validate it
	const cypher_astnode_t *range = cypher_ast_rel_pattern_get_varlength(edge);
	if(range) {
		res = _ValidateMultiHopTraversal(projections, edge, range, reason);
		if(res != AST_VALID) return res;
	}

	return res;
}

static AST_Validation _ValidatePath(const cypher_astnode_t *path,
									rax *projections,
									rax *edge_aliases,
									char **reason) {
	AST_Validation res = AST_VALID;
	uint path_len = cypher_ast_pattern_path_nelements(path);

	// Check all relations on the path (every odd offset) and collect aliases.
	for(uint i = 1; i < path_len; i += 2) {
		const cypher_astnode_t *edge = cypher_ast_pattern_path_get_element(path, i);
		res = _ValidateRelation(projections, edge, edge_aliases, reason);
		if(res != AST_VALID) return res;
	}

	return res;
}

static AST_Validation _ValidatePattern(rax *projections, const cypher_astnode_t *pattern,
									   rax *edge_aliases, char **reason) {
	AST_Validation res = AST_VALID;
	uint path_count = cypher_ast_pattern_npaths(pattern);
	for(uint i = 0; i < path_count; i ++) {
		res = _ValidatePath(cypher_ast_pattern_get_path(pattern, i), projections, edge_aliases, reason);
		if(res != AST_VALID) break;
	}

	return res;
}

// Validate the property maps used in node/edge patterns in MATCH, and CREATE clauses
static AST_Validation _ValidateInlinedProperties(const cypher_astnode_t *props, char **reason) {
	if(cypher_astnode_type(props) != CYPHER_AST_MAP) {
		// Emit an error if the properties are not presented as a map, as in:
		// MATCH (p {invalid_property_construction}) RETURN p
		asprintf(reason, "Encountered unhandled type in inlined properties.");
		return AST_INVALID;
	}

	return AST_VALID;
}

static AST_Validation _ValidateInlinedPropertiesOnPath(const cypher_astnode_t *path,
													   char **reason) {
	uint path_len = cypher_ast_pattern_path_nelements(path);
	// Check all nodes on path
	for(uint i = 0; i < path_len; i += 2) {
		const cypher_astnode_t *ast_identifier = NULL;
		const cypher_astnode_t *node = cypher_ast_pattern_path_get_element(path, i);
		const cypher_astnode_t *props = cypher_ast_node_pattern_get_properties(node);
		if(props && (_ValidateInlinedProperties(props, reason) != AST_VALID)) return AST_INVALID;
	}

	// Check all edges on path
	for(uint i = 1; i < path_len; i += 2) {
		const cypher_astnode_t *ast_identifier = NULL;
		const cypher_astnode_t *edge = cypher_ast_pattern_path_get_element(path, i);
		const cypher_astnode_t *props = cypher_ast_rel_pattern_get_properties(edge);
		if(props && (_ValidateInlinedProperties(props, reason) != AST_VALID)) return AST_INVALID;
	}
	return AST_VALID;
}

static AST_Validation _Validate_MATCH_Clause_Filters(const cypher_astnode_t *clause,
													 char **reason) {
	const cypher_astnode_t *pattern = cypher_ast_match_get_pattern(clause);
	uint path_count = cypher_ast_pattern_npaths(pattern);
	for(uint i = 0; i < path_count; i ++) {
		const cypher_astnode_t *path = cypher_ast_pattern_get_path(pattern, i);
		if(_ValidateInlinedPropertiesOnPath(path, reason) != AST_VALID) return AST_INVALID;
	}

	return AST_VALID;
}

static AST_Validation _Validate_CALL_Clauses(const AST *ast, char **reason) {
	/* Make sure procedure calls are valid:
	 * 1. procedure exists
	 * 2. number of arguments to procedure is as expected
	 * 3. yield refers to procedure output */
	const cypher_astnode_t **call_clauses = AST_GetClauses(ast, CYPHER_AST_CALL);
	if(call_clauses == NULL) return AST_VALID;

	AST_Validation res = AST_VALID;
	ProcedureCtx *proc = NULL;
	rax *identifiers = raxNew();

	uint call_count = array_len(call_clauses);
	for(uint i = 0; i < call_count; i ++) {
		const cypher_astnode_t *call_clause = call_clauses[i];

		// Make sure procedure exists.
		const char *proc_name = cypher_ast_proc_name_get_value(cypher_ast_call_get_proc_name(call_clause));
		proc = Proc_Get(proc_name);

		if(proc == NULL) {
			asprintf(reason, "Procedure `%s` is not registered", proc_name);
			res = AST_INVALID;
			goto cleanup;
		}

		// Validate num of arguments.
		if(proc->argc != PROCEDURE_VARIABLE_ARG_COUNT) {
			unsigned int given_arg_count = cypher_ast_call_narguments(call_clause);
			if(Procedure_Argc(proc) != given_arg_count) {
				asprintf(reason, "Procedure `%s` requires %d arguments, got %d", proc_name, proc->argc,
						 given_arg_count);
				res = AST_INVALID;
				goto cleanup;
			}
		}

		// Validate projections.
		uint proj_count = cypher_ast_call_nprojections(call_clause);
		if(proj_count > 0) {
			// Collect call projections.
			for(uint j = 0; j < proj_count; j++) {
				const cypher_astnode_t *proj = cypher_ast_call_get_projection(call_clause, j);
				const cypher_astnode_t *ast_exp = cypher_ast_projection_get_expression(proj);
				assert(cypher_astnode_type(ast_exp) == CYPHER_AST_IDENTIFIER);
				const char *identifier = cypher_ast_identifier_get_name(ast_exp);
				// Make sure each yield output is mentioned only once.
				if(!raxInsert(identifiers, (unsigned char *)identifier, strlen(identifier), NULL,
							  NULL)) {
					asprintf(reason, "Variable `%s` already declared", identifier);
					res = AST_INVALID;
					goto cleanup;
				}
			}

			// Make sure procedure is aware of each output.
			char output[256];
			raxIterator it;
			_prepareIterateAll(identifiers, &it);

			while(raxNext(&it)) {
				size_t len = it.key_len;
				unsigned char *identifier = it.key;
				if(len >= 256) {
					asprintf(reason, "Output name `%s` too long", identifier);
					res = AST_INVALID;
					goto cleanup;
				}

				memcpy(output, identifier, len);
				output[len] = 0;
				if(!Procedure_ContainsOutput(proc, output)) {
					raxStop(&it);
					asprintf(reason, "Procedure `%s` does not yield output `%s`", proc_name, output);
					res = AST_INVALID;
					goto cleanup;
				}
			}

			raxStop(&it);
			raxFree(identifiers);
			identifiers = NULL;
		}

		Proc_Free(proc);
		proc = NULL;
	}

cleanup:
	if(proc) Proc_Free(proc);
	array_free(call_clauses);
	if(identifiers) raxFree(identifiers);
	return res;
}

static AST_Validation _ValidateNodeAlias(const cypher_astnode_t *node, rax *edge_aliases,
										 char **reason) {
	const cypher_astnode_t *ast_alias = cypher_ast_node_pattern_get_identifier(node);
	if(ast_alias == NULL) return AST_VALID;

	// Verify that the node's alias is not in the map of edge aliases.
	const char *alias = cypher_ast_identifier_get_name(ast_alias);
	if(raxFind(edge_aliases, (unsigned char *)alias, strlen(alias)) != raxNotFound) {
		asprintf(reason, "The alias '%s' was specified for both a node and a relationship.", alias);
		return AST_INVALID;
	}

	return AST_VALID;
}

static AST_Validation _ValidateReusedAliases(rax *edge_aliases,
											 const cypher_astnode_t *pattern,
											 char **reason) {
	AST_Validation res = AST_VALID;
	uint path_count = cypher_ast_pattern_npaths(pattern);
	for(uint i = 0; i < path_count; i ++) {
		const cypher_astnode_t *path = cypher_ast_pattern_get_path(pattern, i);
		uint path_len = cypher_ast_pattern_path_nelements(path);
		for(uint j = 0; j < path_len; j += 2) {
			const cypher_astnode_t *node = cypher_ast_pattern_path_get_element(path, j);
			res = _ValidateNodeAlias(node, edge_aliases, reason);
			if(res != AST_VALID) return res;
		}
	}

	return res;
}

static AST_Validation _Validate_MATCH_Clauses(const AST *ast, char **reason) {
	// Check to see if all mentioned inlined, outlined functions exists.
	// Inlined functions appear within entity definition ({a:v})
	// Outlined functions appear within the WHERE clause.
	// libcypher-parser doesn't have a WHERE node, all of the filters
	// are specified within the MATCH node sub-tree.
	const cypher_astnode_t **match_clauses = AST_GetClauses(ast, CYPHER_AST_MATCH);
	if(match_clauses == NULL) return AST_VALID;

	rax *edge_aliases = raxNew();
	rax *reused_entities = raxNew();
	AST_Validation res;

	const cypher_astnode_t *return_clause = AST_GetClause(ast, CYPHER_AST_RETURN);
	rax *projections = _AST_GetReturnProjections(return_clause);
	uint match_count = array_len(match_clauses);
	for(uint i = 0; i < match_count; i ++) {
		const cypher_astnode_t *match_clause = match_clauses[i];
		// Validate the pattern described by the MATCH clause
		res = _ValidatePattern(projections, cypher_ast_match_get_pattern(match_clause), edge_aliases,
							   reason);
		if(res == AST_INVALID) goto cleanup;

		// Validate that inlined filters do not use parameters
		res = _Validate_MATCH_Clause_Filters(match_clause, reason);
		if(res == AST_INVALID) goto cleanup;

		// Validate all function references in clause. Aggregate calls cannot be made in MATCH
		// clauses or their WHERE predicates.
		bool include_aggregates = false;
		res = _ValidateFunctionCalls(match_clause, reason, include_aggregates);
		if(res == AST_INVALID) goto cleanup;
	}

	// Verify that no relation alias is also used to denote a node
	for(uint i = 0; i < match_count; i ++) {
		const cypher_astnode_t *match_clause = match_clauses[i];
		res = _ValidateReusedAliases(edge_aliases, cypher_ast_match_get_pattern(match_clause), reason);
		if(res == AST_INVALID) goto cleanup;
	}

cleanup:
	if(projections) raxFree(projections);
	raxFree(edge_aliases);
	raxFree(reused_entities);
	array_free(match_clauses);

	return res;
}

static AST_Validation _Validate_WITH_Clauses(const AST *ast, char **reason) {
	// Verify that all functions used in the WITH clause and (if present) its WHERE predicate
	// are defined and used validly.
	// An AST segment has at most 1 WITH clause.
	const cypher_astnode_t *with_clause = AST_GetClause(ast, CYPHER_AST_WITH);
	if(with_clause == NULL) return AST_VALID;

	// Verify that each WITH projection either is aliased or is itself an identifier.
	uint projection_count = cypher_ast_with_nprojections(with_clause);
	for(uint i = 0; i < projection_count; i ++) {
		const cypher_astnode_t *proj = cypher_ast_with_get_projection(with_clause, i);
		if(!cypher_ast_projection_get_alias(proj) &&
		   cypher_astnode_type(cypher_ast_projection_get_expression(proj)) != CYPHER_AST_IDENTIFIER) {
			asprintf(reason, "WITH clause projections must be aliased");
			return AST_INVALID;
		}
	}

	// Verify that functions invoked by the WITH clause are valid.
	return _ValidateFunctionCalls(with_clause, reason, true);
}

// Verify that MERGE doesn't redeclare bound relations and that one reltype is specified for unbound relations.
static AST_Validation _ValidateMergeRelation(const cypher_astnode_t *entity, rax *defined_aliases,
											 char **reason) {
	const cypher_astnode_t *identifier = cypher_ast_rel_pattern_get_identifier(entity);
	const char *alias = NULL;
	if(identifier) {
		alias = cypher_ast_identifier_get_name(identifier);
		// Verify that we're not redeclaring a bound variable.
		if(raxFind(defined_aliases, (unsigned char *)alias, strlen(alias)) != raxNotFound) {
			asprintf(reason, "The bound variable %s' can't be redeclared in a MERGE clause", alias);
			return AST_INVALID;
		}
	}

	// Exactly one reltype should be specified for the introduced edge.
	uint reltype_count = cypher_ast_rel_pattern_nreltypes(entity);
	if(reltype_count != 1) {
		asprintf(reason,
				 "Exactly one relationship type must be specified for each relation in a MERGE pattern.");
		return AST_INVALID;
	}

	return AST_VALID;
}

// Verify that MERGE doesn't redeclare bound nodes.
static AST_Validation _ValidateMergeNode(const cypher_astnode_t *entity, rax *defined_aliases,
										 char **reason) {
	if(raxSize(defined_aliases) == 0) return AST_VALID;

	const cypher_astnode_t *identifier = cypher_ast_node_pattern_get_identifier(entity);
	if(identifier == NULL) return AST_VALID;

	const char *alias = cypher_ast_identifier_get_name(identifier);
	if(raxFind(defined_aliases, (unsigned char *)alias, strlen(alias)) == raxNotFound) {
		// If the entity is unaliased or not previously bound, it cannot be redeclared.
		return AST_VALID;
	}

	// If the entity is already bound, the MERGE pattern should not introduce labels or properties.
	if((cypher_ast_node_pattern_nlabels(entity) > 0) ||
	   cypher_ast_node_pattern_get_properties(entity)) {
		asprintf(reason, "The bound node '%s' can't be redeclared in a MERGE clause", alias);
		return AST_INVALID;
	}

	return AST_VALID;
}

static AST_Validation _Validate_MERGE_Clauses(const AST *ast, char **reason) {
	AST_Validation res = AST_VALID;
	uint *merge_clause_indices = AST_GetClauseIndices(ast, CYPHER_AST_MERGE);
	uint merge_count = array_len(merge_clause_indices);
	rax *defined_aliases = NULL;
	if(merge_count == 0) goto cleanup;

	defined_aliases = raxNew();
	uint start_offset = 0;
	for(uint i = 0; i < merge_count; i ++) {
		uint clause_idx = merge_clause_indices[i];

		// Collect all entities that are bound before this MERGE clause.
		for(uint j = start_offset; j < clause_idx; j ++) {
			const cypher_astnode_t *clause = cypher_ast_query_get_clause(ast->root, j);
			_AST_GetDefinedIdentifiers(clause, defined_aliases);
		}
		start_offset = clause_idx;

		const cypher_astnode_t *merge_clause = cypher_ast_query_get_clause(ast->root, clause_idx);
		const cypher_astnode_t *path = cypher_ast_merge_get_pattern_path(merge_clause);
		uint nelems = cypher_ast_pattern_path_nelements(path);
		for(uint j = 0; j < nelems; j ++) {
			const cypher_astnode_t *entity = cypher_ast_pattern_path_get_element(path, j);
			// Odd offsets correspond to edges, even offsets correspond to nodes.
			res = (j % 2) ? _ValidateMergeRelation(entity, defined_aliases, reason)
				  : _ValidateMergeNode(entity, defined_aliases, reason);
			if(res != AST_VALID) goto cleanup;
		}

		// Verify that any filters on the path refer to constants or resolved identifiers.
		res = _ValidateInlinedPropertiesOnPath(path, reason);
		if(res != AST_VALID) goto cleanup;
	}

cleanup:
	array_free(merge_clause_indices);
	if(defined_aliases) raxFree(defined_aliases);
	return res;
}

// Validate each entity referenced in the CREATE clause.
static AST_Validation _Validate_CREATE_Entities(const cypher_astnode_t *clause,
												rax *defined_aliases, char **reason) {
	const cypher_astnode_t *pattern = cypher_ast_create_get_pattern(clause);
	// Verify that functions invoked in the CREATE pattern are valid.
	if(_ValidateFunctionCalls(pattern, reason, false) != AST_VALID) return AST_INVALID;

	uint path_count = cypher_ast_pattern_npaths(pattern);
	for(uint i = 0; i < path_count; i ++) {
		const cypher_astnode_t *path = cypher_ast_pattern_get_path(pattern, i);
		// Validate that inlined properties are valid.
		if(_ValidateInlinedPropertiesOnPath(path, reason) != AST_VALID) return AST_INVALID;

		uint nelems = cypher_ast_pattern_path_nelements(path);
		/* Visit every relationship (every odd offset) on the path to validate its alias and structure.
		 * TODO There should also be a syntax error for redeclaring nodes, as in:
		 * MATCH (a) CREATE (a)
		 * But this is a no-op query, and we don't have the logic to differentiate this from a valid query like
		 * MATCH (a) CREATE (a)-[:E]->(:B) */
		for(uint j = 1; j < nelems; j += 2) {
			const cypher_astnode_t *rel = cypher_ast_pattern_path_get_element(path, j);
			const cypher_astnode_t *identifier = cypher_ast_rel_pattern_get_identifier(rel);
			// Validate that no relation aliases are previously bound.
			if(identifier) {
				const char *alias = cypher_ast_identifier_get_name(identifier);
				if(raxFind(defined_aliases, (unsigned char *)alias, strlen(alias)) != raxNotFound) {
					asprintf(reason, "The bound variable %s' can't be redeclared in a CREATE clause", alias);
					return AST_INVALID;
				}
			}

			// Validate that each relation has exactly one type.
			uint reltype_count = cypher_ast_rel_pattern_nreltypes(rel);
			if(reltype_count != 1) {
				asprintf(reason, "Exactly one relationship type must be specified for CREATE");
				return AST_INVALID;
			}
		}
	}

	return AST_VALID;
}

static AST_Validation _Validate_CREATE_Clauses(const AST *ast, char **reason) {
	AST_Validation res = AST_VALID;

	uint *create_clause_indices = AST_GetClauseIndices(ast, CYPHER_AST_CREATE);
	uint clause_count = array_len(create_clause_indices);
	rax *defined_aliases = NULL;
	if(clause_count == 0) goto cleanup;

	defined_aliases = raxNew();
	uint start_offset = 0;
	for(uint i = 0; i < clause_count; i ++) {
		uint clause_idx = create_clause_indices[i];

		// Collect all entities that are bound before this CREATE clause.
		for(uint j = start_offset; j < clause_idx; j ++) {
			const cypher_astnode_t *prev_clause = cypher_ast_query_get_clause(ast->root, i);
			_AST_GetDefinedIdentifiers(prev_clause, defined_aliases);
		}
		start_offset = clause_idx;

		const cypher_astnode_t *clause = cypher_ast_query_get_clause(ast->root, clause_idx);
		res = _Validate_CREATE_Entities(clause, defined_aliases, reason);
		if(res == AST_INVALID) goto cleanup;
	}

	/* Since we combine all our CREATE clauses in a segment into one operation,
	 * make sure no data-modifying clauses can separate them. TCK example:
	 * CREATE (a:A), (b:B) MERGE (a)-[:KNOWS]->(b) CREATE (b)-[:KNOWS]->(c:C) RETURN count(*)
	 */
	for(uint i = create_clause_indices[0] + 1; i < create_clause_indices[clause_count - 1]; i ++) {
		const cypher_astnode_t *clause = cypher_ast_query_get_clause(ast->root, i);
		if(cypher_astnode_type(clause) == CYPHER_AST_MERGE) {
			asprintf(reason,
					 "RedisGraph does not support queries of the form CREATE...MERGE...CREATE without a separating WITH clause.");
			res = AST_INVALID;
			goto cleanup;
		}
	}
cleanup:
	array_free(create_clause_indices);
	if(defined_aliases) raxFree(defined_aliases);
	return res;
}

static AST_Validation _Validate_DELETE_Clauses(const AST *ast, char **reason) {
	const cypher_astnode_t *delete_clause = AST_GetClause(ast, CYPHER_AST_DELETE);
	if(!delete_clause) return AST_VALID;
	// TODO: Validated that the deleted entities are indeed matched or projected.
	return AST_VALID;
}

static AST_Validation _Validate_RETURN_Clause(const AST *ast, char **reason) {
	const cypher_astnode_t *return_clause = AST_GetClause(ast, CYPHER_AST_RETURN);
	if(!return_clause) return AST_VALID;

	// Validate all user-specified functions in RETURN clause.
	bool include_aggregates = true;
	AST_Validation res = _ValidateFunctionCalls(return_clause, reason, include_aggregates);

	return res;
}

static AST_Validation _Validate_UNWIND_Clauses(const AST *ast, char **reason) {
	const cypher_astnode_t **unwind_clauses = AST_GetClauses(ast, CYPHER_AST_UNWIND);
	if(!unwind_clauses) return AST_VALID;

	AST_Validation res = AST_VALID;
	uint clause_count = array_len(unwind_clauses);
	for(uint i = 0; i < clause_count; i++) {
		const cypher_astnode_t *expression = cypher_ast_unwind_get_expression(unwind_clauses[i]);
		// Verify that all elements of the UNWIND collection are supported by RedisGraph
		uint child_count = cypher_astnode_nchildren(expression);
		for(uint j = 0; j < child_count; j ++) {
			res = CypherWhitelist_ValidateQuery(cypher_astnode_get_child(expression, j), reason);
			if(res != AST_VALID) goto cleanup;
		}
		// Verify that UNWIND doesn't call non-existent or unsupported functions.
		res = _ValidateFunctionCalls(expression, reason, true);
		if(res != AST_VALID) goto cleanup;
	}

cleanup:
	array_free(unwind_clauses);
	return res;
}

// LIMIT and SKIP are not independent clauses, but modifiers that can be applied to WITH or RETURN clauses
static AST_Validation _Validate_LIMIT_SKIP_Modifiers(const AST *ast, char **reason) {
	// Handle modifiers on the RETURN clause
	const cypher_astnode_t *return_clause = AST_GetClause(ast, CYPHER_AST_RETURN);
	// Skip check if the RETURN clause does not specify a limit
	if(return_clause) {
		// Handle LIMIT modifier
		const cypher_astnode_t *limit = cypher_ast_return_get_limit(return_clause);
		if(limit) {
			// Handle non-integer or non parameter types specified as LIMIT value
			// The value validation of integer node or parameter node is done in run time evaluation.
			if(cypher_astnode_type(limit) != CYPHER_AST_INTEGER &&
			   cypher_astnode_type(limit) != CYPHER_AST_PARAMETER) {
				asprintf(reason, "LIMIT specified value of invalid type, must be a positive integer");
				return AST_INVALID;
			}
		}

		// Handle SKIP modifier
		const cypher_astnode_t *skip = cypher_ast_return_get_skip(return_clause);
		if(skip) {
			// Handle non-integer or non parameter types specified as skip value
			// The value validation of integer node or parameter node is done in run time evaluation.
			if(cypher_astnode_type(skip) != CYPHER_AST_INTEGER &&
			   cypher_astnode_type(skip) != CYPHER_AST_PARAMETER) {
				asprintf(reason, "SKIP specified value of invalid type, must be a positive integer");
				return AST_INVALID;
			}
		}
	}

	// Handle LIMIT modifiers on all WITH clauses
	const cypher_astnode_t **with_clauses = AST_GetClauses(ast, CYPHER_AST_WITH);
	if(!with_clauses) return AST_VALID;

	AST_Validation res = AST_VALID;
	uint with_count = array_len(with_clauses);
	for(uint i = 0; i < with_count; i++) {
		const cypher_astnode_t *with_clause = with_clauses[i];
		// Handle LIMIT modifier
		const cypher_astnode_t *limit = cypher_ast_with_get_limit(with_clause);
		if(limit) {
			// Handle non-integer or non parameter types specified as LIMIT value
			// The value validation of integer node or parameter node is done in run time evaluation.
			if(cypher_astnode_type(limit) != CYPHER_AST_INTEGER &&
			   cypher_astnode_type(limit) != CYPHER_AST_PARAMETER) {
				asprintf(reason, "LIMIT specified value of invalid type, must be a positive integer");
				return AST_INVALID;
			}
		}

		// Handle SKIP modifier
		const cypher_astnode_t *skip = cypher_ast_with_get_skip(with_clause);
		if(skip) {
			// Handle non-integer or non parameter types specified as skip value
			// The value validation of integer node or parameter node is done in run time evaluation.
			if(cypher_astnode_type(skip) != CYPHER_AST_INTEGER &&
			   cypher_astnode_type(skip) != CYPHER_AST_PARAMETER) {
				asprintf(reason, "SKIP specified value of invalid type, must be a positive integer");
				return AST_INVALID;
			}
		}
	}
	array_free(with_clauses);

	return res;
}

// A query must end in a RETURN clause, a procedure, or an updating clause
// (CREATE, MERGE, DELETE, SET, or REMOVE once supported)
static AST_Validation _ValidateQueryTermination(const AST *ast, char **reason) {
	uint clause_count = cypher_ast_query_nclauses(ast->root);
	const cypher_astnode_t *last_clause = cypher_ast_query_get_clause(ast->root, clause_count - 1);
	cypher_astnode_type_t type = cypher_astnode_type(last_clause);
	if(type != CYPHER_AST_RETURN   &&
	   type != CYPHER_AST_CREATE   &&
	   type != CYPHER_AST_MERGE    &&
	   type != CYPHER_AST_DELETE   &&
	   type != CYPHER_AST_SET      &&
	   type != CYPHER_AST_CALL
	  ) {
		asprintf(reason, "Query cannot conclude with %s (must be RETURN or an update clause)",
				 cypher_astnode_typestr(type));
		return AST_INVALID;
	}
	return AST_VALID;

}

static void _AST_RegisterCallOutputs(const cypher_astnode_t *call_clause, rax *identifiers) {
	const char *proc_name = cypher_ast_proc_name_get_value(cypher_ast_call_get_proc_name(call_clause));
	ProcedureCtx *proc = Proc_Get(proc_name);
	assert(proc);

	unsigned int output_count = array_len(proc->output);
	for(uint i = 0; i < output_count; i++) {
		const char *name = proc->output[i]->name;
		raxInsert(identifiers, (unsigned char *)name, strlen(name), NULL, NULL);
	}
}

// Perform validations not constrained to a specific scope
static AST_Validation _ValidateQuerySequence(const AST *ast, char **reason) {
	// Validate the final clause
	if(_ValidateQueryTermination(ast, reason) != AST_VALID) return AST_INVALID;

	uint clause_count = cypher_ast_query_nclauses(ast->root);

	// The query cannot begin with a "WITH/RETURN *" projection.
	const cypher_astnode_t *start_clause = cypher_ast_query_get_clause(ast->root, 0);
	if(cypher_astnode_type(start_clause) == CYPHER_AST_WITH &&
	   cypher_ast_with_has_include_existing(start_clause)) {
		asprintf(reason, "Query cannot begin with 'WITH *'.");
		return AST_INVALID;
	}

	if(cypher_astnode_type(start_clause) == CYPHER_AST_RETURN &&
	   cypher_ast_return_has_include_existing(start_clause)) {
		asprintf(reason, "Query cannot begin with 'RETURN *'.");
		return AST_INVALID;
	}

	return AST_VALID;
}

/* In any given query scope, reading clauses (MATCH, UNWIND, and InQueryCall)
 * cannot follow updating clauses (CREATE, MERGE, DELETE, SET, REMOVE).
 * https://s3.amazonaws.com/artifacts.opencypher.org/railroad/SinglePartQuery.html
 * Additionally, a MATCH clause cannot follow an OPTIONAL MATCH clause. */
static AST_Validation _ValidateClauseOrder(const AST *ast, char **reason) {
	uint clause_count = cypher_ast_query_nclauses(ast->root);

	bool encountered_optional_match = false;
	bool encountered_updating_clause = false;
	for(uint i = 0; i < clause_count; i ++) {
		const cypher_astnode_t *clause = cypher_ast_query_get_clause(ast->root, i);
		cypher_astnode_type_t type = cypher_astnode_type(clause);
		if(!encountered_updating_clause && (type == CYPHER_AST_CREATE || type == CYPHER_AST_MERGE ||
											type == CYPHER_AST_DELETE || type == CYPHER_AST_SET ||
											type == CYPHER_AST_REMOVE)) {
			encountered_updating_clause = true;
		} else if(encountered_updating_clause && (type == CYPHER_AST_MATCH ||
												  type == CYPHER_AST_UNWIND ||
												  type == CYPHER_AST_CALL)) {
			asprintf(reason, "A WITH clause is required to introduce %s after an updating clause.",
					 cypher_astnode_typestr(type));
			return AST_INVALID;
		}

		if(type == CYPHER_AST_MATCH) {
			// Check whether this match is optional.
			bool current_clause_is_optional = cypher_ast_match_is_optional(clause);
			// If the current clause is non-optional but we have already encountered an optional match, emit an error.
			if(!current_clause_is_optional && encountered_optional_match) {
				asprintf(reason, "A WITH clause is required to introduce a MATCH clause after an OPTIONAL MATCH.");
				return AST_INVALID;
			}
			encountered_optional_match |= current_clause_is_optional;
		}
	}

	return AST_VALID;
}

static void _AST_Path_GetDefinedIdentifiers(const cypher_astnode_t *path, rax *identifiers) {
	/* Collect the aliases of named paths, nodes, and edges.
	 * All more deeply-nested identifiers are referenced rather than defined,
	 * and will not be collected. This enforces reference checking on aliases like 'fake' in:
	 * MATCH (a {val: fake}) RETURN a */
	if(cypher_astnode_type(path) == CYPHER_AST_NAMED_PATH) {
		// If this is a named path, collect its alias.
		const cypher_astnode_t *alias_node = cypher_ast_named_path_get_identifier(path);
		const char *alias = cypher_ast_identifier_get_name(alias_node);
		raxInsert(identifiers, (unsigned char *)alias, strlen(alias), NULL, NULL);
	}

	uint path_len = cypher_ast_pattern_path_nelements(path);
	for(uint j = 0; j < path_len; j ++) {
		const cypher_astnode_t *elem = cypher_ast_pattern_path_get_element(path, j);
		// Retrieve the path element's alias if one is present.
		// Odd offsets correspond to edges, even offsets correspond to nodes.
		const cypher_astnode_t *alias_node = (j % 2) ?
											 cypher_ast_rel_pattern_get_identifier(elem) :
											 cypher_ast_node_pattern_get_identifier(elem);
		if(!alias_node) continue; // Skip unaliased entities.
		const char *alias = cypher_ast_identifier_get_name(alias_node);
		raxInsert(identifiers, (unsigned char *)alias, strlen(alias), NULL, NULL);
	}

}

static void _AST_Pattern_GetDefinedIdentifiers(const cypher_astnode_t *pattern, rax *identifiers) {
	/* Collect all aliases defined in a MATCH or CREATE pattern,
	 * which is comprised of 1 or more paths. */
	uint path_count = cypher_ast_pattern_npaths(pattern);
	for(uint i = 0; i < path_count; i ++) {
		const cypher_astnode_t *path = cypher_ast_pattern_get_path(pattern, i);
		// Collect aliases defined on each path.
		_AST_Path_GetDefinedIdentifiers(path, identifiers);
	}
}

static void _AST_GetDefinedIdentifiers(const cypher_astnode_t *node, rax *identifiers) {
	if(!node) return;
	cypher_astnode_type_t type = cypher_astnode_type(node);

	if(type == CYPHER_AST_RETURN) {
		/* Only collect aliases (which may be referenced in an ORDER BY)
		 * from the RETURN clause, rather than all identifiers */
		_AST_GetReturnAliases(node, identifiers);
	} else if(type == CYPHER_AST_WITH) {
		// Get alias if one is provided; otherwise use the expression identifier
		_AST_GetWithAliases(node, identifiers);
	} else if(type == CYPHER_AST_CALL) {
		// Get alias if one is provided; otherwise use the expression identifier
		_AST_GetProcCallAliases(node, identifiers);
	} else if(type == CYPHER_AST_MATCH) {
		/* Collect all identifiers defined by the pattern in the MATCH clause,
		 * ignoring references in property maps and WHERE predicates. */
		const cypher_astnode_t *match_pattern = cypher_ast_match_get_pattern(node);
		_AST_Pattern_GetDefinedIdentifiers(match_pattern, identifiers);
	} else if(type == CYPHER_AST_MERGE) {
		/* Collect all identifiers defined by the path in the MERGE clause,
		 * ignoring references in property maps and ON CREATE / ON MATCH actions. */
		const cypher_astnode_t *merge_path = cypher_ast_merge_get_pattern_path(node);
		_AST_Path_GetDefinedIdentifiers(merge_path, identifiers);
	} else if(type == CYPHER_AST_CREATE) {
		/* Collect all identifiers defined by the pattern in the CREATE clause,
		 * ignoring references in property maps.  */
		const cypher_astnode_t *pattern = cypher_ast_create_get_pattern(node);
		_AST_Pattern_GetDefinedIdentifiers(pattern, identifiers);
	} else if(type == CYPHER_AST_UNWIND) {
		/* UNWIND only defines its own alias, which is just 'defined' in the query:
		 * UNWIND [ref_1, ref_2] AS defined RETURN defined */
		const cypher_astnode_t *unwind_alias_node = cypher_ast_unwind_get_alias(node);
		const char *unwind_alias = cypher_ast_identifier_get_name(unwind_alias_node);
		raxInsert(identifiers, (unsigned char *)unwind_alias, strlen(unwind_alias), NULL, NULL);
	} else if(type == CYPHER_AST_CALL) {
		_AST_RegisterCallOutputs(node, identifiers);
	} else {
		uint child_count = cypher_astnode_nchildren(node);
		for(uint c = 0; c < child_count; c ++) {
			const cypher_astnode_t *child = cypher_astnode_get_child(node, c);
			_AST_GetDefinedIdentifiers(child, identifiers);
		}
	}
}

static void _AST_GetReferredIdentifiers(const cypher_astnode_t *node, rax *identifiers) {
	if(!node) return;
	if(cypher_astnode_type(node) == CYPHER_AST_WITH) {
		// WITH clauses should only have their inputs collected, not their outputs.
		_AST_GetWithReferences(node, identifiers);
	} else {
		_AST_GetIdentifiers(node, identifiers);
	}
}

/* Check that all referred identifiers been defined in the same AST scope. */
static AST_Validation _Validate_Aliases_DefinedInScope(const AST *ast, uint start_offset,
													   uint end_offset, char **undefined_alias) {
	AST_Validation res = AST_VALID;
	rax *defined_aliases = raxNew();
	rax *referred_identifiers = raxNew();

	for(uint i = start_offset; i < end_offset; i ++) {
		const cypher_astnode_t *clause = cypher_ast_query_get_clause(ast->root, i);
		if(cypher_astnode_type(clause) == CYPHER_AST_WITH) {
			/* If this is a WITH clause, we only want to collect defined aliases if this is the start
			 * of the segment, and only want to collect referred aliases if this is the end of the segment.
			 * Otherwise, queries like "MATCH (a) WITH e RETURN e" would incorrectly register 'e' as a valid reference. */
			if(i == start_offset) _AST_GetDefinedIdentifiers(clause, defined_aliases);
			else if(i == end_offset - 1) _AST_GetReferredIdentifiers(clause, referred_identifiers);
			continue;
		}

		// Get defined identifiers.
		_AST_GetDefinedIdentifiers(clause, defined_aliases);

		// Get referred identifiers.
		_AST_GetReferredIdentifiers(clause, referred_identifiers);
	}

	raxIterator it;
	_prepareIterateAll(referred_identifiers, &it);

	// See that each referred identifier is defined.
	while(raxNext(&it)) {
		int len = it.key_len;
		unsigned char *alias = it.key;
		if(raxFind(defined_aliases, alias, len) == raxNotFound) {
			asprintf(undefined_alias, "%.*s not defined", len, alias);
			res = AST_INVALID;
			break;
		}
	}

	// Clean up:
	raxStop(&it);
	raxFree(defined_aliases);
	raxFree(referred_identifiers);
	return res;
}

/* Check that all referred identifiers been defined. */
static AST_Validation _Validate_Aliases_Defined(const AST *ast, char **undefined_alias) {
	AST_Validation res = AST_VALID;

	// Retrieve the indices of each WITH clause to properly set the bounds of each scope.
	// If the query does not have a WITH clause, there is only one scope.
	uint end_offset;
	uint start_offset = 0;
	uint with_clause_count = AST_GetClauseCount(ast, CYPHER_AST_WITH);
	if(with_clause_count > 0) {
		uint *segment_indices = AST_GetClauseIndices(ast, CYPHER_AST_WITH);
		for(uint i = 0; i < with_clause_count; i++) {
			end_offset = segment_indices[i] + 1;
			res = _Validate_Aliases_DefinedInScope(ast, start_offset, end_offset, undefined_alias);
			if(res != AST_VALID) break;
			// Update the start offset for the next scope, decrementing by 1 to get entities introduced
			// by the WITH clause.
			start_offset = end_offset - 1;
		}
		array_free(segment_indices);
		if(res != AST_VALID) return res;  // Return early if we've encountered an error
	}

	end_offset = cypher_ast_query_nclauses(ast->root);
	return _Validate_Aliases_DefinedInScope(ast, start_offset, end_offset, undefined_alias);
}

// Report encountered errors by libcypher-parser.
static char *_AST_ReportErrors(const cypher_parse_result_t *result) {
	char *errorMsg;
	uint nerrors = cypher_parse_result_nerrors(result);
	// We are currently only reporting the first error to simplify the response.
	if(nerrors > 1) nerrors = 1;
	for(uint i = 0; i < nerrors; i++) {
		const cypher_parse_error_t *error = cypher_parse_result_get_error(result, i);

		// Get the position of an error.
		struct cypher_input_position errPos = cypher_parse_error_position(error);

		// Get the error message of an error.
		const char *errMsg = cypher_parse_error_message(error);

		// Get the error context of an error.
		// This returns a pointer to a null-terminated string, which contains a
		// section of the input around where the error occurred, that is limited
		// in length and suitable for presentation to a user.
		const char *errCtx = cypher_parse_error_context(error);

		// Get the offset into the context of an error.
		// Identifies the point of the error within the context string, allowing
		// this to be reported to the user, typically with an arrow pointing to the
		// invalid character.
		size_t errCtxOffset = cypher_parse_error_context_offset(error);

		asprintf(&errorMsg, "errMsg: %s line: %u, column: %u, offset: %zu errCtx: %s errCtxOffset: %zu",
				 errMsg, errPos.line, errPos.column, errPos.offset, errCtx, errCtxOffset);
	}
	return errorMsg;
}

static AST_Validation _ValidateMaps(const cypher_astnode_t *root, char **reason) {
	if(!root) return AST_VALID;

	cypher_astnode_type_t type = cypher_astnode_type(root);

	if(type == CYPHER_AST_REL_PATTERN || type == CYPHER_AST_NODE_PATTERN) return AST_VALID;

	if(type == CYPHER_AST_MAP) {
		asprintf(reason, "Maps are not currently supported outside of node and relation patterns.");
		return AST_INVALID;
	}

	uint child_count = cypher_astnode_nchildren(root);
	for(uint i = 0; i < child_count; i++) {
		if(_ValidateMaps(cypher_astnode_get_child(root, i), reason) != AST_VALID) return AST_INVALID;
	}

	return AST_VALID;
}

/* validate list usage in subscript is correct */
static AST_Validation _validateList(const cypher_astnode_t *root, char **reason) {
	const cypher_astnode_type_t type = cypher_astnode_type(root);
	// check that the operation returns a list - ragne function
	if(type == CYPHER_AST_APPLY_OPERATOR) {
		const cypher_astnode_t *funcNode =  cypher_ast_apply_operator_get_func_name(root);
		const char *funcName = cypher_ast_function_name_get_value(funcNode);
		// function name is NOT range
		if(strcasecmp(funcName, "range")) {
			asprintf(reason, "subscript index access expects range function; encountered '%s'", funcName);
			return AST_INVALID;
		}
		// validate the number of arguments in range function 2-3
		uint narguments = cypher_ast_apply_operator_narguments(root);
		if(narguments < 2 || narguments > 3) {
			asprintf(reason, "range function expects 2 or 3 arguments; encountered %d", narguments);
			return AST_INVALID;
		}
		// validate that all the arguments are integers
		for(uint i = 0; i < narguments; i ++) {
			const cypher_astnode_t *argument = cypher_ast_apply_operator_get_argument(root, i);
			const cypher_astnode_type_t argument_type = cypher_astnode_type(argument);
			if(argument_type != CYPHER_AST_INTEGER || argument_type != CYPHER_AST_IDENTIFIER) {
				asprintf(reason, "expected integer or identifier; encountered %s",
						 cypher_astnode_typestr(argument_type));
				return AST_INVALID;
			}
		}
	} else if(type != CYPHER_AST_COLLECTION && type != CYPHER_AST_IDENTIFIER) {
		// list is a collection or identifier
		// TODO: in current state, the identifier type is evluated in query runtime
		// check if possible to evluate during ast validation
		asprintf(reason, "subscript index access expects a list or an identifier; encountered %s",
				 cypher_astnode_typestr(type));
		return AST_INVALID;
	}
	return AST_VALID;
}

/* validate index usage in subscript is correct */
static AST_Validation _validateIndex(const cypher_astnode_t *root, char **reason) {
	const cypher_astnode_type_t type = cypher_astnode_type(root);
	if(type != CYPHER_AST_INTEGER || type != CYPHER_AST_IDENTIFIER) {
		// the type of the subscript value should be an integer or identifier
		// TODO: in current state, the identifier type is evluated in query runtime
		// check if possible to evluate during ast validation
		asprintf(reason, "subscript index must be an integer or an identifier");
		return AST_INVALID;
	}
	return AST_VALID;
}

/* validate that subscript or slice operations are correct */
static AST_Validation _validateSubscriptOps(const cypher_astnode_t *root, char **reason) {
	if(!root) return AST_VALID;

	const cypher_astnode_type_t type = cypher_astnode_type(root);
	// validate subscript
	if(type == CYPHER_AST_SUBSCRIPT_OPERATOR) {
		// validate list
		const cypher_astnode_t *exp_node = cypher_ast_subscript_operator_get_expression(root);
		if(_validateList(exp_node, reason) != AST_VALID) return AST_INVALID;

		// validate index
		const cypher_astnode_t *subscript_node = cypher_ast_subscript_operator_get_subscript(root);
		if(_validateIndex(subscript_node, reason) != AST_VALID) return AST_INVALID;
	}

	// validate slice
	if(type == CYPHER_AST_SLICE_OPERATOR) {
		// validate list
		const cypher_astnode_t *exp_node = cypher_ast_slice_operator_get_expression(root);
		if(_validateList(exp_node, reason) != AST_VALID) return AST_INVALID;

		// validate start index
		const cypher_astnode_t *start_node = cypher_ast_slice_operator_get_start(root);
		if(start_node)
			if(_validateIndex(start_node, reason) != AST_VALID) return AST_INVALID;

		// validate end index
		const cypher_astnode_t *end_node = cypher_ast_slice_operator_get_end(root);
		if(end_node)
			if(_validateIndex(end_node, reason) != AST_VALID) return AST_INVALID;
	}

	// validate children
	uint child_count = cypher_astnode_nchildren(root);
	for(uint i = 0; i < child_count; i++) {
		if(_validateSubscriptOps(cypher_astnode_get_child(root, i),
								 reason) != AST_VALID) return AST_INVALID;
	}

	return AST_VALID;
}

// checks if SET cluase contains aggregation function
static AST_Validation _Validate_SET_Clauses(const AST *ast, char **reason) {
	const cypher_astnode_t **set_clauses = AST_GetClauses(ast, CYPHER_AST_SET);
	if(set_clauses == NULL) return AST_VALID;

	uint set_count = array_len(set_clauses);
	for(uint i = 0; i < set_count; i ++) {
		// Validate function calls within the SET clause.
		bool include_aggregates = false;
		AST_Validation res = _ValidateFunctionCalls(ast->root, reason, include_aggregates);
		if(res != AST_VALID) return res;
	}

	array_free(set_clauses);
	return AST_VALID;
}

static AST_Validation _ValidateClauses(const AST *ast, char **reason) {
	// Verify that the clause order in the scope is valid.
	if(_ValidateClauseOrder(ast, reason) != AST_VALID) return AST_INVALID;

	if(_Validate_CALL_Clauses(ast, reason) == AST_INVALID) {
		return AST_INVALID;
	}

	if(_Validate_MATCH_Clauses(ast, reason) == AST_INVALID) {
		return AST_INVALID;
	}

	if(_Validate_WITH_Clauses(ast, reason) == AST_INVALID) {
		return AST_INVALID;
	}

	if(_Validate_MERGE_Clauses(ast, reason) == AST_INVALID) {
		return AST_INVALID;
	}

	if(_Validate_CREATE_Clauses(ast, reason) == AST_INVALID) {
		return AST_INVALID;
	}

	if(_Validate_DELETE_Clauses(ast, reason) == AST_INVALID) {
		return AST_INVALID;
	}

	if(_Validate_RETURN_Clause(ast, reason) == AST_INVALID) {
		return AST_INVALID;
	}

	if(_Validate_UNWIND_Clauses(ast, reason) == AST_INVALID) {
		return AST_INVALID;
	}

	if(_Validate_SET_Clauses(ast, reason) == AST_INVALID) {
		return AST_INVALID;
	}

	if(_Validate_LIMIT_SKIP_Modifiers(ast, reason) == AST_INVALID) {
		return AST_INVALID;
	}

	if(_ValidateMaps(ast->root, reason) == AST_INVALID) {
		return AST_INVALID;
	}

	return AST_VALID;
}

static AST_Validation _ValidateUnion_Clauses(const AST *ast, char **reason) {
	if(!AST_ContainsClause(ast, CYPHER_AST_UNION)) return AST_VALID;

	/* Make sure there's no conflict between UNION clauses
	 * either all UNION clauses specify ALL or nither of them does. */
	AST_Validation res = AST_VALID;
	uint *union_indices = AST_GetClauseIndices(ast, CYPHER_AST_UNION);
	uint union_clause_count = array_len(union_indices);
	int has_all_count = 0;

	for(uint i = 0; i < union_clause_count; i++) {
		const cypher_astnode_t *union_clause = cypher_ast_query_get_clause(ast->root, union_indices[i]);
		if(cypher_ast_union_has_all(union_clause)) has_all_count++;
	}
	array_free(union_indices);

	// If we've encountered UNION ALL clause, all UNION clauses should specify ALL.
	if(has_all_count != 0) {
		if(has_all_count != union_clause_count) {
			asprintf(reason, "Invalid combination of UNION and UNION ALL.");
			return AST_INVALID;
		}
	}

	// Require all RETURN clauses to perform the exact same projection.
	uint *return_indices = AST_GetClauseIndices(ast, CYPHER_AST_RETURN);
	uint return_clause_count = array_len(return_indices);

	const cypher_astnode_t *return_clause = cypher_ast_query_get_clause(ast->root, return_indices[0]);
	uint proj_count = cypher_ast_return_nprojections(return_clause);
	const char *projections[proj_count];

	for(uint j = 0; j < proj_count; j++) {
		const cypher_astnode_t *proj = cypher_ast_return_get_projection(return_clause, j);
		const cypher_astnode_t *alias_node = cypher_ast_projection_get_alias(proj);
		if(alias_node == NULL)  {
			// The projection was not aliased, so the projection itself must be an identifier.
			alias_node = cypher_ast_projection_get_expression(proj);
			assert(cypher_astnode_type(alias_node) == CYPHER_AST_IDENTIFIER);
		}
		const char *alias = cypher_ast_identifier_get_name(alias_node);
		projections[j] = alias;
	}

	for(uint i = 1; i < return_clause_count; i++) {
		return_clause = cypher_ast_query_get_clause(ast->root, return_indices[i]);
		if(proj_count != cypher_ast_return_nprojections(return_clause)) {
			asprintf(reason, "All sub queries in an UNION must have the same column names.");
			res = AST_INVALID;
			goto cleanup;
		}

		for(uint j = 0; j < proj_count; j++) {
			const cypher_astnode_t *proj = cypher_ast_return_get_projection(return_clause, j);
			const cypher_astnode_t *alias_node = cypher_ast_projection_get_alias(proj);
			if(alias_node == NULL)  {
				// The projection was not aliased, so the projection itself must be an identifier.
				alias_node = cypher_ast_projection_get_expression(proj);
				assert(cypher_astnode_type(alias_node) == CYPHER_AST_IDENTIFIER);
			}
			const char *alias = cypher_ast_identifier_get_name(alias_node);
			if(strcmp(projections[j], alias) != 0) {
				asprintf(reason, "All sub queries in an UNION must have the same column names.");
				res = AST_INVALID;
				goto cleanup;
			}
		}
	}

cleanup:
	array_free(return_indices);
	return res;
}

/* This method collect unique parameters place holders names. It returns a rax with
 * <name, null> as key-value entries. */
static void _collect_query_parameters_names(const cypher_astnode_t *root, rax *keys) {
	cypher_astnode_type_t type = cypher_astnode_type(root);
	// In case of parameter.
	if(type == CYPHER_AST_PARAMETER) {
		const char *identifier = cypher_ast_parameter_get_name(root);
		raxInsert(keys, (unsigned char *)identifier, strlen(identifier), NULL, NULL);
	} else {
		// Recurse over children.
		uint child_count = cypher_astnode_nchildren(root);
		for(uint i = 0; i < child_count; i++) {
			const cypher_astnode_t *child = cypher_astnode_get_child(root, i);
			// Recursively continue mapping.
			_collect_query_parameters_names(child, keys);
		}
	}
}

static AST_Validation _ValidateDuplicateParameters(const cypher_astnode_t *statement,
												   char **reason) {
	rax *param_names = raxNew();
	uint noptions = cypher_ast_statement_noptions(statement);
	for(uint i = 0; i < noptions; i++) {
		const cypher_astnode_t *option = cypher_ast_statement_get_option(statement, i);
		uint nparams = cypher_ast_cypher_option_nparams(option);
		for(uint j = 0; j < nparams; j++) {
			const cypher_astnode_t *param = cypher_ast_cypher_option_get_param(option, j);
			const char *paramName = cypher_ast_string_get_value(cypher_ast_cypher_option_param_get_name(param));
			// If parameter already exists return an error.
			if(!raxInsert(param_names, (unsigned char *) paramName, strlen(paramName), NULL, NULL)) {
				asprintf(reason, "Duplicated parameter: %s", paramName);
				raxFree(param_names);
				return AST_INVALID;
			}
		}
	}
	raxFree(param_names);
	return AST_VALID;
}

static AST *_NewMockASTSegment(const cypher_astnode_t *root, uint start_offset, uint end_offset) {
	AST *ast = rm_malloc(sizeof(AST));
	ast->free_root = true;
	ast->referenced_entities = NULL;
	ast->anot_ctx_collection = NULL;
	uint n = end_offset - start_offset;

	cypher_astnode_t *clauses[n];
	for(uint i = 0; i < n; i ++) {
		clauses[i] = (cypher_astnode_t *)cypher_ast_query_get_clause(root, i + start_offset);
	}
	struct cypher_input_range range = {};
	ast->root = cypher_ast_query(NULL, 0, (cypher_astnode_t *const *)clauses, n, clauses, n, range);
	ast->skip = NULL;
	ast->limit = NULL;
	return ast;
}

static AST_Validation _ValidateScopes(const cypher_astnode_t *root, char **reason) {
	AST_Validation res = AST_VALID;

	AST mock_ast; // Build a fake AST with the correct AST root
	mock_ast.root = root;

	// Verify that the RETURN clause and terminating clause do not violate scoping rules.
	if(_ValidateQuerySequence(&mock_ast, reason) != AST_VALID) return AST_INVALID;

	// Validate identifiers, which may be passed between scopes
	if(_Validate_Aliases_Defined(&mock_ast, reason) == AST_INVALID) return AST_INVALID;

	// Aliases are scoped by the WITH clauses within the query.
	// If we have one or more WITH clauses, MATCH validations should be performed one scope at a time.
	uint *query_scopes = AST_GetClauseIndices(&mock_ast, CYPHER_AST_WITH);
	uint with_clause_count = array_len(query_scopes);

	// Query has only one scope, no need to create sub-ASTs
	if(with_clause_count == 0) {
		res = _ValidateClauses(&mock_ast, reason);
		goto cleanup;
	}

	AST *scoped_ast;
	uint scope_end;
	uint scope_start = 0;
	for(uint i = 0; i < with_clause_count; i ++) {
		scope_end = query_scopes[i] + 1; // Switching from index to bound, so add 1
		// Make a sub-AST containing only the clauses in this scope
		scoped_ast = _NewMockASTSegment(root, scope_start, scope_end);

		// Perform validations
		res = _ValidateClauses(scoped_ast, reason);
		AST_Free(scoped_ast);
		if(res != AST_VALID) goto cleanup;
		// Update the starting indices of the scope for the next iteration.
		scope_start = scope_end;
	}

	// Build and test the final scope (from the last WITH to the last clause)
	scope_end = cypher_ast_query_nclauses(root);
	scoped_ast = _NewMockASTSegment(root, scope_start, scope_end);
	res = _ValidateClauses(scoped_ast, reason);
	AST_Free(scoped_ast);
	if(res != AST_VALID) goto cleanup;

cleanup:
	array_free(query_scopes);
	return res;
}

// Performs validations across AST scopes
static AST_Validation _ValidateGlobalScope(const cypher_astnode_t *root, char **reason) {
	AST mock_ast; // Build a fake AST with the correct AST root
	mock_ast.root = root;
	return _ValidateUnion_Clauses(&mock_ast, reason);
}

// Checks to see if libcypher-parser reported any errors.
bool AST_ContainsErrors(const cypher_parse_result_t *result) {
	return cypher_parse_result_nerrors(result) > 0;
}

static AST_Validation _AST_Validate_ParseResultRoot(RedisModuleCtx *ctx,
													const cypher_parse_result_t *result) {
	// Check for failures in libcypher-parser
	if(AST_ContainsErrors(result)) {
		char *errMsg = _AST_ReportErrors(result);
		RedisModule_Log(ctx, "debug", "Error parsing query: %s", errMsg);
		RedisModule_ReplyWithError(ctx, errMsg);
		free(errMsg);
		return AST_INVALID;
	}

	const cypher_astnode_t *root = cypher_parse_result_get_root(result, 0);
	// Check for empty query
	if(root == NULL) {
		RedisModule_ReplyWithError(ctx, "Error: empty query.");
		return AST_INVALID;
	}

	char *reason;
	cypher_astnode_type_t root_type = cypher_astnode_type(root);
	if(root_type != CYPHER_AST_STATEMENT) {
		// This should be unnecessary, as we're currently parsing
		// with the CYPHER_PARSE_ONLY_STATEMENTS flag.
		asprintf(&reason, "Encountered unsupported query type '%s'", cypher_astnode_typestr(root_type));
		RedisModule_ReplyWithError(ctx, reason);
		free(reason);
		return AST_INVALID;
	}

	return AST_VALID;
}

AST_Validation AST_Validate_Query(RedisModuleCtx *ctx, const cypher_parse_result_t *result) {
	if(_AST_Validate_ParseResultRoot(ctx, result) != AST_VALID) return AST_INVALID;

	char *reason;
	const cypher_astnode_t *root = cypher_parse_result_get_root(result, 0);

	// Verify that the query does not contain any expressions not in the RedisGraph support whitelist
	if(CypherWhitelist_ValidateQuery(root, &reason) != AST_VALID) {
		// Unsupported expressions found; reply with error.
		RedisModule_ReplyWithError(ctx, reason);
		free(reason);
		return AST_INVALID;
	}

	const cypher_astnode_t *body = cypher_ast_statement_get_body(root);
	cypher_astnode_type_t body_type = cypher_astnode_type(body);
	if(body_type == CYPHER_AST_CREATE_NODE_PROPS_INDEX ||
	   body_type == CYPHER_AST_DROP_NODE_PROPS_INDEX) {
		// Index operation; validations are handled elsewhere.
		return AST_VALID;
	}

	// Check for invalid queries not captured by libcypher-parser
	AST_Validation res = _ValidateScopes(body, &reason);
	if(res != AST_VALID) {
		RedisModule_ReplyWithError(ctx, reason);
		free(reason);
		return res;
	}

	res = _ValidateGlobalScope(body, &reason);
	if(res != AST_VALID) {
		RedisModule_ReplyWithError(ctx, reason);
		free(reason);
	}

	return res;
}

AST_Validation AST_Validate_QueryParams(RedisModuleCtx *ctx, const cypher_parse_result_t *result) {
	if(_AST_Validate_ParseResultRoot(ctx, result) != AST_VALID) return AST_INVALID;

	char *reason;
	const cypher_astnode_t *root = cypher_parse_result_get_root(result, 0);

	// In case of no parameters.
	if(cypher_ast_statement_noptions(root) == 0) return AST_VALID;

	if(_ValidateDuplicateParameters(root, &reason) != AST_VALID) {
		RedisModule_ReplyWithError(ctx, reason);
		free(reason);
		return AST_INVALID;
	}

	return AST_VALID;
<<<<<<< HEAD
}
=======
}
>>>>>>> 0cf50df8
<|MERGE_RESOLUTION|>--- conflicted
+++ resolved
@@ -1693,8 +1693,4 @@
 	}
 
 	return AST_VALID;
-<<<<<<< HEAD
-}
-=======
-}
->>>>>>> 0cf50df8
+}
