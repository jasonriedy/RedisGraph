/*
* Copyright 2018-2020 Redis Labs Ltd. and Contributors
*
* This file is available under the Redis Labs Source Available License Agreement
*/

#include "graph.h"
#include "RG.h"
#include "config.h"
#include "../util/arr.h"
#include "../util/qsort.h"
#include "../GraphBLASExt/GxB_Delete.h"
#include "../GraphBLASExt/GxB_Matrix_tuple_iter.h"
#include "../util/rmalloc.h"
#include "../util/datablock/oo_datablock.h"

// GraphBLAS Select operator to free edge arrays and delete edges.
static GxB_SelectOp _select_delete_edges = NULL;

/* ========================= Forward declarations  ========================= */
void _MatrixResizeToCapacity(const Graph *g, RG_Matrix m);


/* ========================= GraphBLAS functions ========================= */
/* GxB_select_function which delete edges and free edge arrays. */
bool _select_op_free_edge(GrB_Index i, GrB_Index j, GrB_Index nrows, GrB_Index ncols, const void *x,
						  const void *thunk) {
	// K is a uint64_t pointer which points to the address of our graph.
	const Graph *g = (const Graph *) * ((uint64_t *)thunk);
	const EdgeID *id = (const EdgeID *)x;
	if((SINGLE_EDGE(*id))) {
		DataBlock_DeleteItem(g->edges, SINGLE_EDGE_ID(*id));
	} else {
		/* Due to GraphBLAS V3.0+ parallelism
		 * _select_op_free_edge will be called twice
		 * Tim: "In my draft parallel GraphBLAS,
		 * most of my codes take 2 passes over the data.
		 * It's what Intel calls the Inspector / Executor model of computing.
		 * Both passes are fully parallel.
		 * The first pass is purely symbolic,
		 * and it figures out where all the output data needs to go.
		 * The 2nd pass fills in the data in the output."
		 *
		 * To avoid double freeing we'll place a marker on the first pass:
		 * ids[0] = INVALID_ENTITY_ID
		 * to be picked up by the second pass, on which the array will be freed. */
		EdgeID *ids = (EdgeID *)(*id);

		// Check for first pass marker.
		if(ids[0] != INVALID_ENTITY_ID) {
			uint id_count = array_len(ids);
			for(uint i = 0; i < id_count; i++) {
				DataBlock_DeleteItem(g->edges, ids[i]);
			}
			// Place first pass marker for second pass to pick up on.
			ids[0] = INVALID_ENTITY_ID;
		} else {
			// Second pass, simply free the array.
			array_free(ids);
		}
	}

	return false;
}

/* ========================= RG_Matrix functions =============================== */

// Creates a new matrix
static RG_Matrix RG_Matrix_New(GrB_Type data_type, GrB_Index nrows, GrB_Index ncols) {
	RG_Matrix matrix = rm_calloc(1, sizeof(_RG_Matrix));

	matrix->allow_multi_edge = true;

	GrB_Info matrix_res = GrB_Matrix_new(&matrix->grb_matrix, data_type, nrows, ncols);
	ASSERT(matrix_res == GrB_SUCCESS);

	int mutex_res = pthread_mutex_init(&matrix->mutex, NULL);
	ASSERT(mutex_res == 0);

	return matrix;
}

// Returns underlying GraphBLAS matrix.
static inline GrB_Matrix RG_Matrix_Get_GrB_Matrix(RG_Matrix matrix) {
	return matrix->grb_matrix;
}

// Locks the matrix.
static inline void RG_Matrix_Lock(RG_Matrix matrix) {
	pthread_mutex_lock(&matrix->mutex);
}

// Unlocks the matrix.
static inline void _RG_Matrix_Unlock(RG_Matrix matrix) {
	pthread_mutex_unlock(&matrix->mutex);
}

static inline bool _RG_Matrix_MultiEdgeEnabled(RG_Matrix matrix) {
	return matrix->allow_multi_edge;
}

// Free RG_Matrix.
static void RG_Matrix_Free(RG_Matrix matrix) {
	GrB_Matrix_free(&matrix->grb_matrix);
	pthread_mutex_destroy(&matrix->mutex);
	rm_free(matrix);
}

/* ========================= Synchronization functions ========================= */

/* Acquire a lock that does not restrict access from additional reader threads */
void Graph_AcquireReadLock(Graph *g) {
	pthread_rwlock_rdlock(&g->_rwlock);
}

/* Acquire a lock for exclusive access to this graph's data */
void Graph_AcquireWriteLock(Graph *g) {
	pthread_rwlock_wrlock(&g->_rwlock);
	g->_writelocked = true;
}

/* Release the held lock */
void Graph_ReleaseLock(Graph *g) {
	/* Set _writelocked to false BEFORE unlocking
	 * if this is a reader thread no harm done,
	 * if this is a writer thread the writer is about to unlock so once again
	 * no harm done, if we set `_writelocked` to false after unlocking it is possible
	 * for a reader thread to be considered as writer, performing illegal access to
	 * underline matrices, consider a context switch after unlocking `_rwlock` but
	 * before setting `_writelocked` to false. */
	g->_writelocked = false;
	pthread_rwlock_unlock(&g->_rwlock);
}

/* Writer request access to graph. */
void Graph_WriterEnter(Graph *g) {
	pthread_mutex_lock(&g->_writers_mutex);
}

/* Writer release access to graph. */
void Graph_WriterLeave(Graph *g) {
	pthread_mutex_unlock(&g->_writers_mutex);
}

/* Force execution of all pending operations on a matrix. */
static inline void _Graph_ApplyPending(GrB_Matrix m) {
	GrB_Index nvals;
	GrB_Info res = GrB_Matrix_nvals(&nvals, m);
	ASSERT(res == GrB_SUCCESS);
}

/* ========================= Graph utility functions ========================= */

// Return number of nodes graph can contain.
size_t _Graph_NodeCap(const Graph *g) {
	return g->nodes->itemCap;
}

// Return number of nodes graph can contain.
size_t _Graph_EdgeCap(const Graph *g) {
	return g->edges->itemCap;
}

// Locates edges connecting src to destination.
void _Graph_GetEdgesConnectingNodes(const Graph *g, NodeID src, NodeID dest, int r, Edge **edges) {
	ASSERT(g && src < Graph_RequiredMatrixDim(g) && dest < Graph_RequiredMatrixDim(g) &&
		   r < Graph_RelationTypeCount(g));

	Edge e;
	EdgeID edgeId;
	e.relationID = r;
	e.srcNodeID = src;
	e.destNodeID = dest;

	// relation map, maps (src, dest, r) to edge IDs.
	GrB_Matrix relation = Graph_GetRelationMatrix(g, r);
	GrB_Info res = GrB_Matrix_extractElement_UINT64(&edgeId, relation, src, dest);

	// No entry at [dest, src], src is not connected to dest with relation R.
	if(res == GrB_NO_VALUE) return;

	if(SINGLE_EDGE(edgeId)) {
		// Discard most significate bit.
		edgeId = SINGLE_EDGE_ID(edgeId);
		e.entity = DataBlock_GetItem(g->edges, edgeId);
		e.id = edgeId;
		ASSERT(e.entity);
		*edges = array_append(*edges, e);
	} else {
		/* Multiple edges connecting src to dest,
		 * entry is a pointer to an array of edge IDs. */
		EdgeID *edgeIds = (EdgeID *)edgeId;
		int edgeCount = array_len(edgeIds);

		for(int i = 0; i < edgeCount; i++) {
			edgeId = edgeIds[i];
			e.entity = DataBlock_GetItem(g->edges, edgeId);
			e.id = edgeId;
			ASSERT(e.entity);
			*edges = array_append(*edges, e);
		}
	}
}

// Tests if there's an edge of type r between src and dest nodes.
bool Graph_EdgeExists(const Graph *g, NodeID srcID, NodeID destID, int r) {
	ASSERT(g);
	EdgeID edgeId;
	GrB_Matrix M = Graph_GetRelationMatrix(g, r);
	GrB_Info res = GrB_Matrix_extractElement_UINT64(&edgeId, M, destID, srcID);
	return res == GrB_SUCCESS;
}

static inline Entity *_Graph_GetEntity(const DataBlock *entities, EntityID id) {
	return DataBlock_GetItem(entities, id);
}

/* ============= Matrix synchronization and resizing functions =============== */

/* Resize given matrix, such that its number of row and columns
 * matches the number of nodes in the graph. Also, synchronize
 * matrix to execute any pending operations. */
void _MatrixSynchronize(const Graph *g, RG_Matrix rg_matrix) {
	GrB_Matrix m = RG_Matrix_Get_GrB_Matrix(rg_matrix);
	GrB_Index n_rows;
	GrB_Index n_cols;
	GrB_Matrix_nrows(&n_rows, m);
	GrB_Matrix_ncols(&n_cols, m);
	GrB_Index dims = Graph_RequiredMatrixDim(g);

	// If the graph belongs to one thread, we don't need to lock the mutex.
	if(g->_writelocked) {
		if((n_rows != dims) || (n_cols != dims)) {
			GrB_Info res = GxB_Matrix_resize(m, dims, dims);
			ASSERT(res == GrB_SUCCESS);
		}

		// Writer under write lock, no need to flush pending changes.
		return;
	}
	// Lock the matrix.
	RG_Matrix_Lock(rg_matrix);

	// If the matrix has pending operations or requires
	// a resize, enter critical section.
	if((n_rows != dims) || (n_cols != dims)) {
		// Double-check if resize is necessary.
		GrB_Matrix_nrows(&n_rows, m);
		GrB_Matrix_ncols(&n_cols, m);
		dims = Graph_RequiredMatrixDim(g);
		if((n_rows != dims) || (n_cols != dims)) {
			GrB_Info res = GxB_Matrix_resize(m, dims, dims);
			ASSERT(res == GrB_SUCCESS);
		}
		// Flush changes to matrix.
		_Graph_ApplyPending(m);
	}
	// Unlock matrix mutex.
	_RG_Matrix_Unlock(rg_matrix);
}

/* Resize matrix to node capacity. */
void _MatrixResizeToCapacity(const Graph *g, RG_Matrix matrix) {
	GrB_Matrix m = RG_Matrix_Get_GrB_Matrix(matrix);
	GrB_Index nrows;
	GrB_Index ncols;
	GrB_Matrix_ncols(&ncols, m);
	GrB_Matrix_nrows(&nrows, m);
	GrB_Index cap = _Graph_NodeCap(g);

	// This policy should only be used in a thread-safe context, so no locking is required.
	if(ncols != cap || nrows != cap) {
		GrB_Info res = GxB_Matrix_resize(m, cap, cap);
		ASSERT(res == GrB_SUCCESS);
	}
}

/* Do not update matrices. */
void _MatrixNOP(const Graph *g, RG_Matrix matrix) {
	return;
}

/* Define the current behavior for matrix creations and retrievals on this graph. */
void Graph_SetMatrixPolicy(Graph *g, MATRIX_POLICY policy) {
	switch(policy) {
	case SYNC_AND_MINIMIZE_SPACE:
		// Default behavior; forces execution of pending GraphBLAS operations
		// when appropriate and sizes matrices to the current node count.
		g->SynchronizeMatrix = _MatrixSynchronize;
		break;
	case RESIZE_TO_CAPACITY:
		// Bulk insertion and creation behavior; does not force pending operations
		// and resizes matrices to the graph's current node capacity.
		g->SynchronizeMatrix = _MatrixResizeToCapacity;
		break;
	case DISABLED:
		// Used when deleting or freeing a graph; forces no matrix updates or resizes.
		g->SynchronizeMatrix = _MatrixNOP;
		break;
	default:
		ASSERT(false);
	}
}

/* Retrieve the current behavior for matrix creations and retrievals on this graph. */
MATRIX_POLICY Graph_GetMatrixPolicy(const Graph *g) {
     if (g->SynchronizeMatrix == _MatrixSynchronize) return SYNC_AND_MINIMIZE_SPACE;
     if (g->SynchronizeMatrix == _MatrixResizeToCapacity) return RESIZE_TO_CAPACITY;
     if (g->SynchronizeMatrix == _MatrixNOP) return DISABLED;
     ASSERT(false);
     return DISABLED;
}

/* Synchronize and resize all matrices in graph. */
void Graph_ApplyAllPending(Graph *g) {
	RG_Matrix M;

	for(int i = 0; i < array_len(g->labels); i ++) {
		M = g->labels[i];
		g->SynchronizeMatrix(g, M);
	}

	for(int i = 0; i < array_len(g->relations); i ++) {
		M = g->relations[i];
		g->SynchronizeMatrix(g, M);
	}

	bool maintain_transpose;
	Config_Option_get(Config_MAINTAIN_TRANSPOSE, &maintain_transpose);

	if(maintain_transpose) {
		for(int i = 0; i < array_len(g->t_relations); i ++) {
			M = g->t_relations[i];
			g->SynchronizeMatrix(g, M);
		}
	}
}

/* ================================ Graph API ================================ */
Graph *Graph_New(size_t node_cap, size_t edge_cap) {
	node_cap = MAX(node_cap, GRAPH_DEFAULT_NODE_CAP);
	edge_cap = MAX(node_cap, GRAPH_DEFAULT_EDGE_CAP);

	Graph *g = rm_malloc(sizeof(Graph));
	g->nodes = DataBlock_New(node_cap, sizeof(Entity), (fpDestructor)FreeEntity);
	g->edges = DataBlock_New(edge_cap, sizeof(Entity), (fpDestructor)FreeEntity);
	g->labels = array_new(RG_Matrix, GRAPH_DEFAULT_LABEL_CAP);
	g->relations = array_new(RG_Matrix, GRAPH_DEFAULT_RELATION_TYPE_CAP);
	g->adjacency_matrix = RG_Matrix_New(GrB_BOOL, node_cap, node_cap);
	g->_t_adjacency_matrix = RG_Matrix_New(GrB_BOOL, node_cap, node_cap);
	g->_zero_matrix = RG_Matrix_New(GrB_BOOL, node_cap, node_cap);

	// If we're maintaining transposed relation matrices, allocate a new array, otherwise NULL-set the pointer.
	bool maintain_transpose;
	Config_Option_get(Config_MAINTAIN_TRANSPOSE, &maintain_transpose);
	g->t_relations = maintain_transpose ?
					 array_new(RG_Matrix, GRAPH_DEFAULT_RELATION_TYPE_CAP) : NULL;

	// Initialize a read-write lock scoped to the individual graph
	int res;
	UNUSED(res);
	res = pthread_rwlock_init(&g->_rwlock, NULL);
	ASSERT(res == 0);
	g->_writelocked = false;

	// Force GraphBLAS updates and resize matrices to node count by default
	Graph_SetMatrixPolicy(g, SYNC_AND_MINIMIZE_SPACE);

	// Synchronization objects initialization.
	res = pthread_mutex_init(&g->_writers_mutex, NULL);
	ASSERT(res == 0);

	return g;
}

// All graph matrices are required to be squared NXN
// where N is Graph_RequiredMatrixDim.
size_t Graph_RequiredMatrixDim(const Graph *g) {
	// Matrix dimensions should be at least:
	// Number of nodes + number of deleted nodes.
	return g->nodes->itemCount + array_len(g->nodes->deletedIdx);
}

size_t Graph_NodeCount(const Graph *g) {
	ASSERT(g);
	return g->nodes->itemCount;
}

uint Graph_DeletedNodeCount(const Graph *g) {
	ASSERT(g);
	return DataBlock_DeletedItemsCount(g->nodes);
}

size_t Graph_LabeledNodeCount(const Graph *g, int label) {
	GrB_Index nvals = 0;
	GrB_Matrix m = Graph_GetLabelMatrix(g, label);
	if(m) GrB_Matrix_nvals(&nvals, m);
	return nvals;
}

size_t Graph_EdgeCount(const Graph *g) {
	ASSERT(g);
	return g->edges->itemCount;
}

uint Graph_DeletedEdgeCount(const Graph *g) {
	ASSERT(g);
	return DataBlock_DeletedItemsCount(g->edges);
}

int Graph_RelationTypeCount(const Graph *g) {
	return array_len(g->relations);
}

int Graph_LabelTypeCount(const Graph *g) {
	return array_len(g->labels);
}

void Graph_AllocateNodes(Graph *g, size_t n) {
	ASSERT(g);
	DataBlock_Accommodate(g->nodes, n);
}

void Graph_AllocateEdges(Graph *g, size_t n) {
	ASSERT(g);
	DataBlock_Accommodate(g->edges, n);
}

int Graph_GetNode(const Graph *g, NodeID id, Node *n) {
	ASSERT(g);
	n->entity = _Graph_GetEntity(g->nodes, id);
	n->id = id;
	return (n->entity != NULL);
}

int Graph_GetEdge(const Graph *g, EdgeID id, Edge *e) {
	ASSERT(g && id < _Graph_EdgeCap(g));
	e->entity = _Graph_GetEntity(g->edges, id);
	e->id = id;
	return (e->entity != NULL);
}

int Graph_GetNodeLabel(const Graph *g, NodeID nodeID) {
	ASSERT(g);
	int label = GRAPH_NO_LABEL;
	for(int i = 0; i < array_len(g->labels); i++) {
		bool x = false;
		GrB_Matrix M = Graph_GetLabelMatrix(g, i);
		GrB_Info res = GrB_Matrix_extractElement_BOOL(&x, M, nodeID, nodeID);
		if(res == GrB_SUCCESS && x == true) {
			label = i;
			break;
		}
	}

	return label;
}

int Graph_GetEdgeRelation(const Graph *g, Edge *e) {
	ASSERT(g && e);
	NodeID srcNodeID = Edge_GetSrcNodeID(e);
	NodeID destNodeID = Edge_GetDestNodeID(e);
	EdgeID id = ENTITY_GET_ID(e);

	// Search for relation mapping matrix M, where
	// M[dest,src] == edge ID.
	uint relationship_count = array_len(g->relations);
	for(uint i = 0; i < relationship_count; i++) {
		EdgeID edgeId = 0;
		GrB_Matrix M = Graph_GetRelationMatrix(g, i);
		GrB_Info res = GrB_Matrix_extractElement_UINT64(&edgeId, M, srcNodeID, destNodeID);
		if(res != GrB_SUCCESS) continue;

		if(SINGLE_EDGE(edgeId)) {
			EdgeID curEdgeID = SINGLE_EDGE_ID(edgeId);
			if(curEdgeID == id) {
				Edge_SetRelationID(e, i);
				return i;
			}
		} else {
			/* Multiple edges exists between src and dest
			 * see if given edge is one of them. */
			EdgeID *edges = (EdgeID *)edgeId;
			int edge_count = array_len(edges);
			for(int j = 0; j < edge_count; j++) {
				if(edges[j] == id) {
					Edge_SetRelationID(e, i);
					return i;
				}
			}
		}
	}

	// We must be able to find edge relation.
	ASSERT(false);
	return GRAPH_NO_RELATION;
}

void Graph_GetEdgesConnectingNodes(const Graph *g, NodeID srcID, NodeID destID, int r,
								   Edge **edges) {
	ASSERT(g && r < Graph_RelationTypeCount(g) && edges);

	// Invalid relation type specified; this can occur on multi-type traversals like:
	// MATCH ()-[:real_type|fake_type]->()
	if(r == GRAPH_UNKNOWN_RELATION) return;

	Node srcNode = GE_NEW_NODE();
	Node destNode = GE_NEW_NODE();
	ASSERT(Graph_GetNode(g, srcID, &srcNode));
	ASSERT(Graph_GetNode(g, destID, &destNode));

	if(r != GRAPH_NO_RELATION) {
		_Graph_GetEdgesConnectingNodes(g, srcID, destID, r, edges);
	} else {
		// Relation type missing, scan through each edge type.
		int relationCount = Graph_RelationTypeCount(g);
		for(int i = 0; i < relationCount; i++) {
			_Graph_GetEdgesConnectingNodes(g, srcID, destID, i, edges);
		}
	}
}

uint64_t Graph_BulkCreateNodes(Graph *g, const int label, const uint64_t n_to_alloc)
/* Allocate n_to_alloc new nodes with label in the graph.  This
   returns the starting node id and assumes sequential allocation of
   ids.
 */
{
	ASSERT(g);

        DataBlock *nodes = g->nodes;
        const uint64_t start_id = DataBlock_BulkAllocateItems (nodes, n_to_alloc);

        for (uint64_t k = start_id; k < start_id + n_to_alloc; ++k) {
             Entity *en = DataBlock_GetItem (nodes, k);
             en->prop_count = 0;
             en->properties = NULL;
        }

        if (label != GRAPH_NO_LABEL) {
             const GrB_Index dims = Graph_RequiredMatrixDim(g);
             RG_Matrix matrix = g->labels[label];
             _MatrixResizeToCapacity(g, matrix);
             GrB_Matrix m = RG_Matrix_Get_GrB_Matrix(matrix);

             GrB_Info info;
             UNUSED(info);

             GrB_Index *I;
             bool *X;
             I = rm_malloc (n_to_alloc * sizeof (*I));
             ASSERT(I != NULL);
             X = rm_malloc (n_to_alloc * sizeof (*X));
             ASSERT(X != NULL);
             for (uint64_t k = 0; k < n_to_alloc; ++k) {
                  I[k] = k;
                  X[k] = true;
             }

             GrB_Matrix diag;
             info = GrB_Matrix_new (&diag, GrB_BOOL, n_to_alloc, n_to_alloc);
             ASSERT(info == GrB_SUCCESS);
             info = GrB_Matrix_build (diag, I, I, X, n_to_alloc, GxB_ANY_BOOL);
             ASSERT(info == GrB_SUCCESS);
             for (uint64_t k = 0; k < n_to_alloc; ++k) I[k] += start_id;
             info = GrB_assign (m, GrB_NULL, GrB_NULL, diag, I, n_to_alloc, I, n_to_alloc, GrB_NULL);
             ASSERT(info == GrB_SUCCESS);
             GrB_free (&diag);
             rm_free (X);
             rm_free (I);
        }

        return start_id;
}

void Graph_CreateNode(Graph *g, int label, Node *n) {
	ASSERT(g);

	NodeID id;
	Entity *en = DataBlock_AllocateItem(g->nodes, &id);
	n->id = id;
	n->entity = en;
	en->prop_count = 0;
	en->properties = NULL;

	if(label != GRAPH_NO_LABEL) {
		// Try to set matrix at position [id, id]
		// incase of a failure, scale matrix.
		RG_Matrix matrix = g->labels[label];
		GrB_Matrix m = RG_Matrix_Get_GrB_Matrix(matrix);
		GrB_Info res = GrB_Matrix_setElement_BOOL(m, true, id, id);
		if(res != GrB_SUCCESS) {
			_MatrixResizeToCapacity(g, matrix);
			res = GrB_Matrix_setElement_BOOL(m, true, id, id);
			ASSERT(res == GrB_SUCCESS);
		}
	}
}

static void add_relation_id (EdgeID* z_out, EdgeID x_in, EdgeID y_newid)
{
<<<<<<< HEAD
    EdgeID *ids;
    /* Single edge ID,
     * switching from single edge ID to multiple IDs. */
    if(SINGLE_EDGE(x_in)) {
        ids = array_new(EdgeID, 2);
        ids = array_append(ids, SINGLE_EDGE_ID(x_in));
        ids = array_append(ids, SINGLE_EDGE_ID(y_newid));
        // TODO: Make sure MSB of ids isn't on.
        *z_out = (EdgeID)ids;
    } else {
        // Multiple edges, adding another edge.
        ids = (EdgeID *)(x_in);
        ids = array_append(ids, SINGLE_EDGE_ID(y_newid));
        *z_out = (EdgeID)ids;
    }
}

static void combine_relation_ids (EdgeID* z_out, EdgeID x_in, EdgeID y_in)
/*
  z_out becomes the merger of x_in and y_in.  If one or the other is
  an array, that array is extended.  If both are arrays, then x_in is
  extended and y_in is freed.

  NOTE: Ensure that y_in is not used again in calling code.
 */
{
    EdgeID *ids;
    /* Single edge ID,
     * switching from single edge ID to multiple IDs. */
    if (SINGLE_EDGE(x_in) && SINGLE_EDGE(y_in)) {
        ids = array_new(EdgeID, 2);
        ids = array_append(ids, SINGLE_EDGE_ID(x_in));
        ids = array_append(ids, SINGLE_EDGE_ID(y_in));
        *z_out = (EdgeID)ids;
    } else if ((!(SINGLE_EDGE(x_in)) && SINGLE_EDGE(y_in))) {
        // Multiple edges, adding another edge.
        ids = (EdgeID *)(x_in);
        ids = array_append(ids, SINGLE_EDGE_ID(y_in));
        *z_out = (EdgeID)ids;
    } else if ((SINGLE_EDGE(x_in) && !(SINGLE_EDGE(y_in)))) {
        // Multiple edges, adding another edge.
        ids = (EdgeID *)(y_in);
        ids = array_append(ids, SINGLE_EDGE_ID(x_in));
        *z_out = (EdgeID)ids;
    } else {
         ids = (EdgeID*)x_in;
         array_ensure_append (ids, (EdgeID*)y_in, array_len((EdgeID*)y_in), EdgeID);
         *z_out = (EdgeID)ids;
         array_free ((EdgeID*)y_in);
    }
}

/*
  XXX MULTI-EDGE-PROBLEM: Non-multi-edge graphs are not treated
  uniformly.  FormConnection handles them, but ConnectNodes returns 1
  even if the edge already is there.  And which id overwrites which,
  what to do with the old edge id, etc. is undefined.
 */
=======
	EdgeID *ids;
	/* Single edge ID,
	 * switching from single edge ID to multiple IDs. */
	if(SINGLE_EDGE(x_in)) {
		ids = array_new(EdgeID, 2);
		ids = array_append(ids, SINGLE_EDGE_ID(x_in));
		ids = array_append(ids, SINGLE_EDGE_ID(y_newid));
		// TODO: Make sure MSB of ids isn't on.
		*z_out = (EdgeID)ids;
	} else {
		// Multiple edges, adding another edge.
		ids = (EdgeID *)(x_in);
		ids = array_append(ids, SINGLE_EDGE_ID(y_newid));
		*z_out = (EdgeID)ids;
	}
}

>>>>>>> 7692aa37
void Graph_FormConnection(Graph *g, NodeID src, NodeID dest, EdgeID edge_id, int r) {
	GrB_Info info;
	UNUSED(info);
	RG_Matrix M = g->relations[r];
	GrB_Matrix t_relationMat = NULL;
	GrB_Matrix adj = Graph_GetAdjacencyMatrix(g);
	GrB_Matrix tadj = Graph_GetTransposedAdjacencyMatrix(g);
	GrB_Matrix relationMat = Graph_GetRelationMatrix(g, r);

	bool maintain_transpose;
	Config_Option_get(Config_MAINTAIN_TRANSPOSE, &maintain_transpose);
	if(maintain_transpose) {
		t_relationMat = Graph_GetTransposedRelationMatrix(g, r);
	}

	// Rows represent source nodes, columns represent destination nodes.
	edge_id = SET_MSB(edge_id);
	info = GrB_Matrix_setElement_BOOL(adj, true, src, dest); ASSERT(info == GrB_SUCCESS);
	info = GrB_Matrix_setElement_BOOL(tadj, true, dest, src); ASSERT(info == GrB_SUCCESS);

	// Matrix multi-edge is enable for this matrix, use GxB_Matrix_subassign.
	if(_RG_Matrix_MultiEdgeEnabled(M)) {
		GrB_Index I = src;
		GrB_Index J = dest;
                EdgeID relationMat_ij = (EdgeID)-1;
                info = GrB_Matrix_extractElement_UINT64 ((uint64_t*)&relationMat_ij, relationMat, src, dest);
                if (info == GrB_NO_VALUE) {
                     info = GrB_Matrix_setElement_UINT64 (relationMat, (uint64_t)edge_id, src, dest);
                     assert(info == GrB_SUCCESS);
                } else {
                     assert (info == GrB_SUCCESS);
                     add_relation_id (&relationMat_ij, relationMat_ij, edge_id);
                     info = GrB_Matrix_setElement_UINT64 (relationMat, (uint64_t)relationMat_ij, src, dest);
                     assert(info == GrB_SUCCESS);
                }

		// Update the transposed matrix if one is present.
		if(t_relationMat != NULL) {
                     info = GrB_Matrix_extractElement_UINT64 ((uint64_t*)&relationMat_ij, t_relationMat, dest, src);
                     if (info == GrB_NO_VALUE) {
                          info = GrB_Matrix_setElement_UINT64 (t_relationMat, (uint64_t)edge_id, dest, src);
                          assert(info == GrB_SUCCESS);
                     } else {
                          assert (info == GrB_SUCCESS);
                          add_relation_id (&relationMat_ij, relationMat_ij, edge_id);
                          info = GrB_Matrix_setElement_UINT64 (t_relationMat, (uint64_t)relationMat_ij, dest, src);
                          assert(info == GrB_SUCCESS);
                     }
                }
	} else {
		// Multi-edge is disabled, use GrB_Matrix_setElement.
		info = GrB_Matrix_setElement_UINT64(relationMat, edge_id, src, dest);
		ASSERT(info == GrB_SUCCESS);

		// Update the transposed matrix if one is present.
		if(t_relationMat != NULL) {
			info = GrB_Matrix_setElement_UINT64(t_relationMat, edge_id, dest, src);
			ASSERT(info == GrB_SUCCESS);
		}
	}
}

int Graph_ConnectNodes(Graph *g, NodeID src, NodeID dest, int r, Edge *e) {
	Node srcNode = GE_NEW_NODE();
	Node destNode = GE_NEW_NODE();

	int res;
	UNUSED(res);
	res = Graph_GetNode(g, src, &srcNode);
	ASSERT(res == 1);
	res = Graph_GetNode(g, dest, &destNode);
	ASSERT(res == 1);
	ASSERT(g && r < Graph_RelationTypeCount(g));

	EdgeID id;
	Entity *en = DataBlock_AllocateItem(g->edges, &id);
	en->prop_count = 0;
	en->properties = NULL;
	e->id = id;
	e->entity = en;
	e->relationID = r;
	e->srcNodeID = src;
	e->destNodeID = dest;
	Graph_FormConnection(g, src, dest, id, r);
	return 1;
}

<<<<<<< HEAD
EdgeID Graph_BulkConnectNodes(Graph *g, NodeID *I, NodeID *J, const size_t n_new_edges, int r)
/* Add n_new_edges into graph g with relation id r.  This returns the
   starting edge id and assumes sequential allocation of ids.  Returns
   (EdgeID)-1 if no new edges were created, which never occurs when
   the relation supports multi-edges.

   NOTE:  src, dest may not be unique in this call or across calls.
 */
{
     EdgeID out;
     /*
       1. Pre-allocate edge records.
       2. Find duplicate edges in the *input*, but do not merge yet.
       3. Update the adjacency matrices.
       4. Update the existing relation matrix if it exists.
          4a. Merge the input and existing id arrays.
          4b. Uniq / compress the [I,J,id] entries.
          4c. If multi-graph is enabled, merge duplicate id arrays. If
          not, ensure previous id datablock entries are marked deleted
          and assign new ones.

       Edge properties are handled in the *calling* routine.
      */

     DataBlock *edges = g->edges;
     const uint64_t start_id = DataBlock_BulkAllocateItems (edges, n_new_edges);
     uint64_t end_id = start_id + n_new_edges;
     for (uint64_t k = start_id; k < start_id + n_new_edges; ++k) {
          Entity *en = DataBlock_GetItem (edges, k);
          en->prop_count = 0;
          en->properties = NULL;
     }

     /* Get the existing relation matrix and ensure it's of sufficient
        size.  Moved here to check if multi-edge is enabled. */
     ASSERT(r != GRAPH_NO_RELATION);

     RG_Matrix matrix = g->relations[r];
     _MatrixResizeToCapacity(g, matrix);
     const bool multi_edge = _RG_Matrix_MultiEdgeEnabled (matrix);

     /*
        Find duplicate entries in the *input*.

        Merges happen into earlier records, so the second argument
        always is a single edge and add_relation_id works.
      */

     rax *rt = raxNew();
     EdgeID *all_ids = rm_malloc (n_new_edges * sizeof (*all_ids));
     for (uint64_t k = 0; k < n_new_edges; ++k)
          all_ids[k] = SET_MSB(start_id + k);

     size_t n_uniq_new_edges = n_new_edges;
     for (size_t k = 0; k < n_new_edges; ++k) {
          int lookup;
          EdgeID cur_id = all_ids[k];
          EdgeID *old_id_ptr = NULL;
          GrB_Index IJ[2] = { I[k], J[k] };

          lookup = raxTryInsert (rt, (unsigned char*)IJ, sizeof(IJ), &all_ids[k], (void**)&old_id_ptr);
          if (lookup == 0) {
               if (multi_edge) {
                    add_relation_id (old_id_ptr, *old_id_ptr, cur_id);
                    if (!(SINGLE_EDGE(cur_id))) array_free ((EdgeID*)cur_id);
               } else {
                    DataBlock_DeleteItem (edges, cur_id);
               }
               all_ids[k] = (EdgeID)-1; // Mark as a duplicate.
               --n_uniq_new_edges;
          }
     }

     /* Create and union in the adjacency matrices.  Matrices
        already have been resized.  Now build for the full size and eWiseAdd. */
     GrB_Matrix addl_adj = GrB_NULL;  /* Used as a mask later. */
     GrB_Index nrows;

     {
          GrB_Matrix adj = Graph_GetAdjacencyMatrix (g);
          GrB_Matrix tadj = Graph_GetTransposedAdjacencyMatrix (g);
          GrB_Info info;
          UNUSED(info);

          info = GrB_Matrix_nrows (&nrows, adj);
          ASSERT (info == GrB_SUCCESS);

          bool *X = rm_malloc (n_new_edges * sizeof (*X));
          ASSERT (X != NULL);
          for (GrB_Index k = 0; k < n_new_edges; ++k) X[k] = true;

          info = GrB_Matrix_new (&addl_adj, GrB_BOOL, nrows, nrows);
          info = GrB_Matrix_build (addl_adj, I, J, X, n_new_edges, GxB_PAIR_BOOL);
          ASSERT (info == GrB_SUCCESS);

          info = GrB_eWiseAdd (adj, GrB_NULL, GrB_NULL, GrB_LOR, adj, addl_adj, GrB_NULL);
          ASSERT (info == GrB_SUCCESS);
          info = GrB_eWiseAdd (tadj, GrB_NULL, GrB_NULL, GrB_LOR, tadj, addl_adj, GrB_DESC_T1);
          ASSERT (info == GrB_SUCCESS);

          rm_free (X);
     }

     /* Find duplicate, pre-existing edges for the relation matrix.
        New relation matrices are built in the header reader in
        bulk_insert.c's routines, so this routine cannot assume the
        matrix is empty.  Another "file" in a GRAPH.CREATE call may
        have added entries.

        Note: If a GraphBLAS implementation library properly
        supports the dup GrB_BinaryOp parameter in
        GrB_Matrix_build, *AND* if the GraphBLAS routines can
        manipulate both the host memory and the GraphBLAS memory,
        that operation could extend the id arrays itself through a
        user-defined function.  Managing memory out-of-band that
        way is a bit tricky if the build routine is parallel.

        The current implementation does not assume that the host and
        GraphBLAS can manage each others' memory, e.g. GraphBLAS is
        on an accelerator.
     */

     GrB_Matrix relmat = RG_Matrix_Get_GrB_Matrix (matrix);
     GrB_Matrix relmat_slice = GrB_NULL;
     GrB_Info info;
     UNUSED(info);

     info = GrB_Matrix_new (&relmat_slice, GrB_UINT64, nrows, nrows);
     ASSERT (info == GrB_SUCCESS);
     // Extract through a mask retrieving only changed entries.
     info = GrB_Matrix_extract (relmat_slice, addl_adj, GrB_NULL, relmat,
                                GrB_ALL, nrows, GrB_ALL, nrows, GrB_NULL);
     ASSERT (info == GrB_SUCCESS);

     GrB_Index old_relmat_nvals;
     info = GrB_Matrix_nvals (&old_relmat_nvals, relmat_slice);
     ASSERT (info == GrB_SUCCESS);

     if (old_relmat_nvals) { // Hopefully unlikely.
          // Merge in any existing edge ids.
          // Extract and insert into the hash table.
          GrB_Index *old_I;
          GrB_Index *old_J;
          uint64_t *old_X;
          GrB_Index actually_extracted;

          old_I = rm_malloc (2 * old_relmat_nvals * sizeof (*old_I));
          old_J = &old_I[old_relmat_nvals];
          old_X = rm_malloc (old_relmat_nvals * sizeof (*old_X));
          info = GrB_Matrix_extractTuples (old_I, old_J, old_X, &actually_extracted, relmat_slice);
          ASSERT (info == GrB_SUCCESS);
          ASSERT (actually_extracted == old_relmat_nvals);

          if(_RG_Matrix_MultiEdgeEnabled(matrix)) {
               for (size_t k = 0; k < old_relmat_nvals; ++k) {
                    int lookup;
                    EdgeID old_id = old_X[k];
                    EdgeID *new_id_ptr;
                    GrB_Index IJ[2] = { old_I[k], old_J[k] };

                    new_id_ptr = raxFind (rt, (unsigned char*)IJ, sizeof(IJ));
                    ASSERT (new_id_ptr != raxNotFound); // Extracted through the addl_adj = [I,J] mask.
                    combine_relation_ids (new_id_ptr, *new_id_ptr, old_id); // invalidates old_id
               }
          } else {
               // Caveat: See comment marked MULTI-EDGE-PROBLEM above.
               // Over-write existing edges and mark the overlapping
               // newly allocated records as deleted.
               for (size_t k = 0; k < old_relmat_nvals; ++k) {
                    int lookup;
                    EdgeID old_id = old_X[k];
                    EdgeID *new_id_ptr;
                    GrB_Index IJ[2] = { old_I[k], old_J[k] };

                    new_id_ptr = raxFind (rt, (unsigned char*)IJ, sizeof(IJ));
                    ASSERT (new_id_ptr != raxNotFound); // Extracted through the addl_adj = [I,J] mask.
                    --n_uniq_new_edges;
                    ASSERT((SINGLE_EDGE(*new_id_ptr)));
                    DataBlock_DeleteItem (edges, *new_id_ptr);
               }
          }
          rm_free (old_X);
          rm_free (old_I);
     }
     // No longer need the hash table, and it will be incorrect shortly.
     raxFree (rt);
     rt = NULL;

     if (n_uniq_new_edges == 0) {
          out = (EdgeID)-1;
          goto cleanup;
     }

     // Compress the I, J, all_ids down to unique edges.
     uint64_t n_uniq_edges = 0;
     {
          size_t first = 0;
          do {
               if (all_ids[first] != -1) {
                    I[n_uniq_edges] = I[first];
                    J[n_uniq_edges] = J[first];
                    all_ids[n_uniq_edges] = all_ids[first];
                    ++n_uniq_edges;
               }
          } while (++first < n_new_edges);
     }
     ASSERT (n_uniq_edges > 0); // Utter paranoia.

     // Build the matrix to be inserted.
     info = GrB_Matrix_clear (relmat_slice);
     ASSERT (info == GrB_SUCCESS);
     // No duplicates left, but pick the first just in case.
     info = GrB_Matrix_build (relmat_slice, I, J, all_ids, n_uniq_edges, GrB_FIRST_UINT64);
     ASSERT (info == GrB_SUCCESS);

     // At long last, replace the entries.  These could be GrB_assign through an addl_adj mask.
     info = GrB_eWiseAdd (relmat, GrB_NULL, GrB_NULL, GrB_SECOND_UINT64, relmat, relmat_slice, GrB_NULL);
     bool maintain_transpose;
     Config_Option_get(Config_MAINTAIN_TRANSPOSE, &maintain_transpose);
     if (maintain_transpose) { // Creation, so assume symmetric...
          RG_Matrix t_matrix = g->t_relations[r];
          g->SynchronizeMatrix(g, t_matrix);
          GrB_Matrix t_relmat = RG_Matrix_Get_GrB_Matrix (t_matrix);
          info = GrB_eWiseAdd (t_relmat, GrB_NULL, GrB_NULL, GrB_SECOND_UINT64, t_relmat,
                               relmat_slice, GrB_DESC_T1);
     }

     out = start_id;
cleanup:
     GrB_free (&relmat_slice);
     GrB_free (&addl_adj);
     return out;
=======
static void
gather_edges (const Graph *g, GrB_Vector v, const GrB_Index vtx, const GRAPH_EDGE_DIR dir,
              const int edgeType, Edge **edges_in, GrB_Index **neigh_in, uint64_t **ids_in)
{
     Edge *edges = *edges_in;
     GrB_Index *neigh = *neigh_in;
     uint64_t *ids = *ids_in;
     GrB_Index nvals;
     GrB_Info info = GrB_Vector_nvals (&nvals, v); UNUSED(info);
     ASSERT (info == GrB_SUCCESS);

     ASSERT (array_len (neigh) == 0 && array_len (ids) == 0);

     ids = array_grow (ids, nvals);
     neigh = array_grow (neigh, nvals);
     ASSERT (ids != NULL && neigh != NULL);

     GrB_Index nvals_saved = nvals; UNUSED(nvals_saved);
     GrB_Vector_extractTuples (neigh, ids, &nvals, v);
     ASSERT (nvals_saved == nvals);

     Edge e;
     if (GRAPH_EDGE_DIR_OUTGOING == dir)
          e.srcNodeID = vtx;
     else
          e.destNodeID = vtx;
     e.relationID = edgeType;
     for (size_t k = 0; k < nvals; ++k) {
          GrB_Index dest = neigh[k];
          EdgeID edge_id = ids[k];

          if (GRAPH_EDGE_DIR_OUTGOING == dir)
               e.destNodeID = dest;
          else
               e.srcNodeID = dest;

          if (SINGLE_EDGE(edge_id)) {
               edge_id = SINGLE_EDGE_ID(edge_id);
               e.id = edge_id;
               e.entity = DataBlock_GetItem (g->edges, edge_id);
               ASSERT(e.entity);
               edges = array_append (edges, e);
          } else {
               EdgeID* edge_ids = (EdgeID*)edge_id;
               size_t nedges = array_len (edge_ids);
               for (size_t idk = 0; idk < nedges; ++idk) {
                    e.id = edge_ids[idk];
                    e.entity = DataBlock_GetItem (g->edges, e.id);
                    ASSERT(e.entity);
                    edges = array_append (edges, e);
               }
          }
     }

     array_clear (neigh); *neigh_in = neigh;
     array_clear (ids); *ids_in = ids;
     *edges_in = edges;
>>>>>>> 7692aa37
}

/* Retrieves all either incoming or outgoing edges
 * to/from given node N, depending on given direction. */
void Graph_GetNodeEdges(const Graph *g, const Node *n, GRAPH_EDGE_DIR dir, int edgeType,
                        Edge **edges) {
	ASSERT(g && n && edges);
<<<<<<< HEAD
	GrB_Matrix M;
	NodeID srcNodeID;
	NodeID destNodeID;
	GxB_MatrixTupleIter tupleIter;

	if(edgeType == GRAPH_UNKNOWN_RELATION) return;

	// Outgoing.
	if(dir == GRAPH_EDGE_DIR_OUTGOING || dir == GRAPH_EDGE_DIR_BOTH) {
		/* If a relationship type is specified, retrieve the appropriate relation matrix;
		 * otherwise use the overall adjacency matrix. */
		if(edgeType == GRAPH_NO_RELATION) M = Graph_GetAdjacencyMatrix(g);
		else M = Graph_GetRelationMatrix(g, edgeType);

		/* Construct an iterator to traverse the source node's row, which contains
		 * all outgoing edges. */
		GxB_MatrixTupleIter_new(&tupleIter, M);
		srcNodeID = ENTITY_GET_ID(n);
		GxB_MatrixTupleIter_iterate_row(tupleIter, srcNodeID);
		while(true) {
			bool depleted = false;
			GxB_MatrixTupleIter_next(tupleIter, NULL, &destNodeID, &depleted);
			if(depleted) break;
			// Collect all edges connecting this source node to each of its destinations.
			Graph_GetEdgesConnectingNodes(g, srcNodeID, destNodeID, edgeType, edges);
		}
		GxB_MatrixTupleIter_free(&tupleIter);
	}

	// Incoming.
	if(dir == GRAPH_EDGE_DIR_INCOMING || dir == GRAPH_EDGE_DIR_BOTH) {
		/* Retrieve the transposed adjacency matrix, regardless of whether or not
		 * a relationship type is specified. */
		M = Graph_GetTransposedAdjacencyMatrix(g);
=======
        GrB_Index *neigh = NULL;
        uint64_t *ids = NULL;
        const NodeID vtx = ENTITY_GET_ID(n);

	if(edgeType == GRAPH_UNKNOWN_RELATION) return;

        neigh = array_new (GrB_Index, 32);
        ids = array_new (uint64_t, 32);
        ASSERT (ids != NULL && neigh != NULL);
>>>>>>> 7692aa37

	bool maintain_transpose;
	Config_Option_get(Config_MAINTAIN_TRANSPOSE, &maintain_transpose);

<<<<<<< HEAD
		// Clean up
		GxB_MatrixTupleIter_free(&tupleIter);
	}
=======
        if (edgeType != GRAPH_NO_RELATION) {
             GrB_Matrix R = Graph_GetRelationMatrix(g, edgeType);
             GrB_Index N;
             GrB_Vector v = GrB_NULL;
             GrB_Info info; UNUSED(info);

             info = GrB_Matrix_ncols (&N, R);
             ASSERT (info == GrB_SUCCESS);
             info = GrB_Vector_new (&v, GrB_UINT64, N);
             ASSERT (info == GrB_SUCCESS);
             if (dir == GRAPH_EDGE_DIR_OUTGOING || dir == GRAPH_EDGE_DIR_BOTH) {
                  info = GrB_extract (v, GrB_NULL, GrB_NULL, R, GrB_ALL, N, vtx, GrB_DESC_RT0);
                  ASSERT (info == GrB_SUCCESS);
                  gather_edges (g, v, vtx, GRAPH_EDGE_DIR_OUTGOING, edgeType, edges, &neigh, &ids);
             }
             if (dir == GRAPH_EDGE_DIR_INCOMING || dir == GRAPH_EDGE_DIR_BOTH) {
                  if (maintain_transpose) {
                       GrB_Matrix Rt = Graph_GetTransposedRelationMatrix(g, edgeType);
                       info = GrB_extract (v, GrB_NULL, GrB_NULL, Rt, GrB_ALL, N, vtx, GrB_DESC_RT0);
                  } else
                       info = GrB_extract (v, GrB_NULL, GrB_NULL, R, GrB_ALL, N, vtx, GrB_DESC_R);
                  ASSERT (info == GrB_SUCCESS);
                  gather_edges (g, v, vtx, GRAPH_EDGE_DIR_INCOMING, edgeType, edges, &neigh, &ids);
             }
             GrB_free (&v);
        } else {
             GrB_Matrix adj = Graph_GetAdjacencyMatrix (g);
             GrB_Vector v = GrB_NULL;
             GrB_Index N;
             GrB_Info info; UNUSED(info);
             const int relationCount = Graph_RelationTypeCount(g);

             info = GrB_Matrix_ncols (&N, adj);
             ASSERT (info == GrB_SUCCESS);
             info = GrB_Vector_new (&v, GrB_UINT64, N);
             ASSERT (info == GrB_SUCCESS);

             if (dir == GRAPH_EDGE_DIR_OUTGOING || dir == GRAPH_EDGE_DIR_BOTH) {
                  for(int i = 0; i < relationCount; i++) {
                       GrB_Matrix R = Graph_GetRelationMatrix (g, i);
                       info = GrB_extract (v, GrB_NULL, GrB_NULL, R, GrB_ALL, N, vtx, GrB_DESC_RT0);
                       ASSERT (info == GrB_SUCCESS);
                       gather_edges (g, v, vtx, GRAPH_EDGE_DIR_OUTGOING, i, edges, &neigh, &ids);
                  }
             }
             if (dir == GRAPH_EDGE_DIR_INCOMING || dir == GRAPH_EDGE_DIR_BOTH) {
                  for(int i = 0; i < relationCount; i++) {
                       if (maintain_transpose) {
                            GrB_Matrix Rt = Graph_GetTransposedRelationMatrix(g, i);
                            info = GrB_extract (v, GrB_NULL, GrB_NULL, Rt, GrB_ALL, N, vtx, GrB_DESC_RT0);
                       } else {
                            GrB_Matrix R = Graph_GetRelationMatrix(g, i);
                            info = GrB_extract (v, GrB_NULL, GrB_NULL, R, GrB_ALL, N, vtx, GrB_DESC_R);
                       }
                       ASSERT (info == GrB_SUCCESS);
                       gather_edges (g, v, vtx, GRAPH_EDGE_DIR_INCOMING, i, edges, &neigh, &ids);
                  }
             }
             GrB_free (&v);
        }
        array_free (neigh);
        array_free (ids);
>>>>>>> 7692aa37
}

/* Removes an edge from Graph and updates graph relevent matrices. */
int Graph_DeleteEdge(Graph *g, Edge *e) {
	uint64_t x;
	GrB_Matrix R;
	GrB_Matrix M;
	GrB_Info info;
	EdgeID edge_id;
	GrB_Matrix TR = GrB_NULL;
	int r = Edge_GetRelationID(e);
	NodeID src_id = Edge_GetSrcNodeID(e);
	NodeID dest_id = Edge_GetDestNodeID(e);

	R = Graph_GetRelationMatrix(g, r);
	bool maintain_transpose;
	Config_Option_get(Config_MAINTAIN_TRANSPOSE, &maintain_transpose);
	if(maintain_transpose) TR = Graph_GetTransposedRelationMatrix(g, r);

	// Test to see if edge exists.
	info = GrB_Matrix_extractElement(&edge_id, R, src_id, dest_id);
	if(info != GrB_SUCCESS) return 0;

	if(SINGLE_EDGE(edge_id)) {
		// Single edge of type R connecting src to dest, delete entry.
		info = GxB_Matrix_Delete(R, src_id, dest_id);
		ASSERT(info == GrB_SUCCESS);
		if(TR) {
			info = GxB_Matrix_Delete(TR, dest_id, src_id);
			ASSERT(info == GrB_SUCCESS);
		}

		// See if source is connected to destination with additional edges.
		bool connected = false;
		int relationCount = Graph_RelationTypeCount(g);
		for(int i = 0; i < relationCount; i++) {
			if(i == r) continue;
			M = Graph_GetRelationMatrix(g, i);
			info = GrB_Matrix_extractElement(&x, M, src_id, dest_id);
			if(info == GrB_SUCCESS) {
				connected = true;
				break;
			}
		}

		/* There are no additional edges connecting source to destination
		 * Remove edge from THE adjacency matrix. */
		if(!connected) {
			M = Graph_GetAdjacencyMatrix(g);
			info = GxB_Matrix_Delete(M, src_id, dest_id);
			ASSERT(info == GrB_SUCCESS);

			M = Graph_GetTransposedAdjacencyMatrix(g);
			info = GxB_Matrix_Delete(M, dest_id, src_id);
			ASSERT(info == GrB_SUCCESS);
		}
	} else {
		/* Multiple edges connecting src to dest
		 * locate specific edge and remove it
		 * revert back from array representation to edge ID
		 * incase we're left with a single edge connecting src to dest. */

		int i = 0;
		EdgeID id = ENTITY_GET_ID(e);
		EdgeID *edges = (EdgeID *)edge_id;
		int edge_count = array_len(edges);

		// Locate edge within edge array.
		for(; i < edge_count; i++) if(edges[i] == id) break;
		ASSERT(i < edge_count);

		/* Remove edge from edge array
		 * migrate last edge ID and reduce array size.
		 * TODO: reallocate array of size / capacity ratio is high. */
		edges[i] = edges[edge_count - 1];
		array_pop(edges);

		/* Incase we're left with a single edge connecting src to dest
		 * revert back from array to scalar. */
		if(array_len(edges) == 1) {
			edge_id = edges[0];
			array_free(edges);
			GrB_Matrix_setElement(R, SET_MSB(edge_id), src_id, dest_id);
		}

		if(TR) {
			/* We must make the matching updates to the transposed matrix.
			 * First, extract the element that is known to be an edge array. */
			info = GrB_Matrix_extractElement(edges, TR, dest_id, src_id);
			ASSERT(info == GrB_SUCCESS);
			// Replace the deleted edge with the last edge in the matrix.
			edges[i] = edges[edge_count - 1];
			array_pop(edges);
			// Free and replace the array if it now has 1 element.
			if(array_len(edges) == 1) {
				edge_id = edges[0];
				array_free(edges);
				GrB_Matrix_setElement(TR, SET_MSB(edge_id), dest_id, src_id);
			}
		}
	}

	// Free and remove edges from datablock.
	DataBlock_DeleteItem(g->edges, ENTITY_GET_ID(e));
	return 1;
}

void Graph_DeleteNode(Graph *g, Node *n) {
	/* Assumption, node is completely detected,
	 * there are no incoming nor outgoing edges
	 * leading to / from node. */
	ASSERT(g && n);

	// Clear label matrix at position node ID.
	uint32_t label_count = array_len(g->labels);
	for(int i = 0; i < label_count; i++) {
		GrB_Matrix M = Graph_GetLabelMatrix(g, i);
		GxB_Matrix_Delete(M, ENTITY_GET_ID(n), ENTITY_GET_ID(n));
	}

	DataBlock_DeleteItem(g->nodes, ENTITY_GET_ID(n));
}

static void _Graph_FreeRelationMatrices(Graph *g) {
	if(!_select_delete_edges) {
		// The select operator has not yet been constructed; build it now.
		GrB_Info res;
		UNUSED(res);
		res = GxB_SelectOp_new(&_select_delete_edges, _select_op_free_edge, GrB_UINT64, GrB_UINT64);
		ASSERT(res == GrB_SUCCESS);
	}

	GxB_Scalar thunk;
	GxB_Scalar_new(&thunk, GrB_UINT64);
	GxB_Scalar_setElement_UINT64(thunk, (uint64_t)g);

	bool maintain_transpose;
	Config_Option_get(Config_MAINTAIN_TRANSPOSE, &maintain_transpose);
	uint relationCount = Graph_RelationTypeCount(g);
	for(uint i = 0; i < relationCount; i++) {
		RG_Matrix M = g->relations[i];
		// Use the edge deletion Select operator to free all edge arrays within the adjacency matrix.
		GxB_select(M->grb_matrix, GrB_NULL, GrB_NULL, _select_delete_edges, M->grb_matrix, thunk, GrB_NULL);

		// Free the matrix itself.
		RG_Matrix_Free(M);

		// Perform the same update to transposed matrices.
		if(maintain_transpose) {
			RG_Matrix TM = g->t_relations[i];
			GxB_select(TM->grb_matrix, GrB_NULL, GrB_NULL, _select_delete_edges, TM->grb_matrix, thunk,
					   GrB_NULL);
			// Free the matrix itself.
			RG_Matrix_Free(TM);
		}
	}

	GrB_free(&thunk);
}

static void _BulkDeleteNodes(Graph *g, Node *nodes, uint node_count,
							 uint *node_deleted, uint *edge_deleted) {
	ASSERT(g && g->_writelocked && nodes && node_count > 0);

	if(!_select_delete_edges) {
		// The select operator has not yet been constructed; build it now.
		GrB_Info res;
		res = GxB_SelectOp_new(&_select_delete_edges, _select_op_free_edge, GrB_UINT64, GrB_UINT64);
		UNUSED(res);
		ASSERT(res == GrB_SUCCESS);
	}

	/* Create a matrix M where M[j,i] = 1 where:
	 * Node i is connected to node j. */

	GrB_Matrix A;                       // A = R(M) masked relation matrix.
	GrB_Index nvals;                    // Number of elements in mask.
	GrB_Matrix Mask;                    // Mask noteing all implicitly deleted edges.
	GrB_Matrix Nodes;                   // Mask noteing each node marked for deletion.
	GrB_Matrix adj;                     // Adjacency matrix.
	GrB_Matrix tadj;                    // Transposed adjacency matrix.
	GrB_Descriptor desc;                // GraphBLAS descriptor.
	GxB_MatrixTupleIter adj_iter;      // iterator over the adjacency matrix.
	GxB_MatrixTupleIter tadj_iter;     // iterator over the transposed adjacency matrix.

	GrB_Descriptor_new(&desc);
	adj = Graph_GetAdjacencyMatrix(g);
	tadj = Graph_GetTransposedAdjacencyMatrix(g);
	GxB_MatrixTupleIter_new(&adj_iter, adj);
	GxB_MatrixTupleIter_new(&tadj_iter, tadj);
	GrB_Matrix_new(&A, GrB_UINT64, Graph_RequiredMatrixDim(g), Graph_RequiredMatrixDim(g));
	GrB_Matrix_new(&Mask, GrB_BOOL, Graph_RequiredMatrixDim(g), Graph_RequiredMatrixDim(g));
	GrB_Matrix_new(&Nodes, GrB_BOOL, Graph_RequiredMatrixDim(g), Graph_RequiredMatrixDim(g));

	/* For user-defined select operators,
	 * If Thunk is not NULL, it must be a valid GxB_Scalar. If it has no entry,
	 * it is treated as if it had a single entry equal to zero, for built-in types (not
	 * user-defined types).
	 * For user-defined select operators, the entry is passed to the user-defined
	 * select operator, with no typecasting. Its type must be identical to 'ttype' of
	 * the select operator. */
	GxB_Scalar thunk;
	GxB_Scalar_new(&thunk, GrB_UINT64);
	GxB_Scalar_setElement_UINT64(thunk, (uint64_t)g);

	// Populate mask with implicit edges, take note of deleted nodes.
	for(uint i = 0; i < node_count; i++) {
		GrB_Index src;
		GrB_Index dest;
		Node *n = nodes + i;
		bool depleted = false;
		NodeID ID = ENTITY_GET_ID(n);

		// Outgoing edges.
		GxB_MatrixTupleIter_iterate_row(adj_iter, ID);
		while(true) {
			GxB_MatrixTupleIter_next(adj_iter, NULL,  &dest, &depleted);
			if(depleted) break;
			GrB_Matrix_setElement_BOOL(Mask, true, ID, dest);
		}

		depleted = false;

		// Incoming edges.
		GxB_MatrixTupleIter_iterate_row(tadj_iter, ID);
		while(true) {
			GxB_MatrixTupleIter_next(tadj_iter, NULL, &src, &depleted);
			if(depleted) break;
			GrB_Matrix_setElement_BOOL(Mask, true, src, ID);
		}

		GrB_Matrix_setElement_BOOL(Nodes, true, ID, ID);
	}

	GrB_Matrix_nvals(&nvals, Nodes);
	*node_deleted += nvals;

	GrB_Matrix_nvals(&nvals, Mask);
	*edge_deleted += nvals;

	// Clear updated output matrix before assignment.
	GrB_Descriptor_set(desc, GrB_OUTP, GrB_REPLACE);

	// Free and remove implicit edges from relation matrices.
	int relation_count = Graph_RelationTypeCount(g);
	for(int i = 0; i < relation_count; i++) {
		GrB_Matrix R = Graph_GetRelationMatrix(g, i);

		// Reset mask descriptor.
		GrB_Descriptor_set(desc, GrB_MASK, GxB_DEFAULT);

		/* Isolate implicit edges.
		 * A will contain all implicitly deleted edges from R. */
		GrB_Matrix_apply(A, Mask, GrB_NULL, GrB_IDENTITY_UINT64, R, desc);

		/* Free each multi edge array entry in A
		 * Call _select_op_free_edge on each entry of A. */
		GxB_select(A, GrB_NULL, GrB_NULL, _select_delete_edges, A, thunk, GrB_NULL);

		// Clear the relation matrix.
		GrB_Descriptor_set(desc, GrB_MASK, GrB_COMP);

		// Remove every entry of R marked by Mask.
		GrB_Matrix_apply(R, Mask, GrB_NULL, GrB_IDENTITY_UINT64, R, desc);
	}

	/* Descriptor:
	 * GrB_MASK, GrB_COMP */
	GrB_Descriptor_set(desc, GrB_MASK, GrB_COMP);
	// Update the adjacency matrix to remove deleted entries.
	GrB_Matrix_apply(adj, Mask, GrB_NULL, GrB_IDENTITY_BOOL, adj, desc);

	// Transpose the mask so that it will match the transposed adjacency matrix.
	GrB_transpose(Mask, GrB_NULL,  GrB_NULL, Mask, GrB_NULL);

	// Update the transposed adjacency matrix.
	GrB_Matrix_apply(tadj, Mask, GrB_NULL, GrB_IDENTITY_BOOL, tadj, desc);

	/* If we have individual transposed matrices, repeat all the above steps
	 * with the transposed Mask. */
	bool maintain_transpose;
	Config_Option_get(Config_MAINTAIN_TRANSPOSE, &maintain_transpose);
	if(maintain_transpose) {
		for(int i = 0; i < relation_count; i++) {
			GrB_Matrix TR = Graph_GetTransposedRelationMatrix(g, i);

			// Reset mask descriptor.
			GrB_Descriptor_set(desc, GrB_MASK, GxB_DEFAULT);

			/* Isolate implicit edges.
			 * A will contain all implicitly deleted edges from TR. */
			GrB_Matrix_apply(A, Mask, GrB_NULL, GrB_IDENTITY_UINT64, TR, desc);

			/* Free each multi edge array entry in A
			 * Call _select_op_free_edge on each entry of A. */
			GxB_select(A, GrB_NULL, GrB_NULL, _select_delete_edges, A, thunk, GrB_NULL);

			// Clear the relation matrix.
			GrB_Descriptor_set(desc, GrB_MASK, GrB_COMP);

			// Remove every entry of TR marked by Mask.
			GrB_Matrix_apply(TR, Mask, GrB_NULL, GrB_IDENTITY_UINT64, TR, desc);
		}
	}

	/* Delete nodes
	 * All nodes marked for deleteion are detected, no incoming / outgoing edges. */
	int node_type_count = Graph_LabelTypeCount(g);
	for(int i = 0; i < node_type_count; i++) {
		GrB_Matrix L = Graph_GetLabelMatrix(g, i);
		GrB_Matrix_apply(L, Nodes, GrB_NULL, GrB_IDENTITY_BOOL, L, desc);
	}

	for(uint i = 0; i < node_count; i++) {
		Node *n = nodes + i;
		DataBlock_DeleteItem(g->nodes, ENTITY_GET_ID(n));
	}

	// Clean up.
	GrB_free(&A);
	GrB_free(&desc);
	GrB_free(&Mask);
	GrB_free(&thunk);
	GrB_free(&Nodes);
	GxB_MatrixTupleIter_free(&adj_iter);
	GxB_MatrixTupleIter_free(&tadj_iter);
}

static void _BulkDeleteEdges(Graph *g, Edge *edges, size_t edge_count) {
	ASSERT(g && g->_writelocked && edges && edge_count > 0);

	int relationCount = Graph_RelationTypeCount(g);
	GrB_Matrix masks[relationCount];
	for(int i = 0; i < relationCount; i++) masks[i] = NULL;
	bool update_adj_matrices = false;

	bool maintain_transpose;
	Config_Option_get(Config_MAINTAIN_TRANSPOSE, &maintain_transpose);

	for(int i = 0; i < edge_count; i++) {
		Edge *e = edges + i;
		int r = Edge_GetRelationID(e);
		NodeID src_id = Edge_GetSrcNodeID(e);
		NodeID dest_id = Edge_GetDestNodeID(e);
		EdgeID edge_id;
		GrB_Matrix R = Graph_GetRelationMatrix(g, r);  // Relation matrix.
		GrB_Matrix TR = maintain_transpose ? Graph_GetTransposedRelationMatrix(g, r) : NULL;
		GrB_Matrix_extractElement(&edge_id, R, src_id, dest_id);

		if(SINGLE_EDGE(edge_id)) {
			update_adj_matrices = true;
			GrB_Matrix mask = masks[r];    // mask noteing all deleted edges.
			// Get mask of this relation type.
			if(mask == NULL) {
				GrB_Matrix_new(&mask, GrB_BOOL, Graph_RequiredMatrixDim(g), Graph_RequiredMatrixDim(g));
				masks[r] = mask;
			}
			// Update mask.
			GrB_Matrix_setElement_BOOL(mask, true, src_id, dest_id);
		} else {
			/* Multiple edges connecting src to dest
			 * locate specific edge and remove it
			 * revert back from array representation to edge ID
			 * incase we're left with a single edge connecting src to dest. */

			int i = 0;
			EdgeID id = ENTITY_GET_ID(e);
			EdgeID *multi_edges = (EdgeID *)edge_id;
			int multi_edge_count = array_len(multi_edges);

			// Locate edge within edge array.
			for(; i < multi_edge_count; i++) if(multi_edges[i] == id) break;
			ASSERT(i < multi_edge_count);

			/* Remove edge from edge array
			 * migrate last edge ID and reduce array size.
			 * TODO: reallocate array of size / capacity ratio is high. */
			multi_edges[i] = multi_edges[multi_edge_count - 1];
			array_pop(multi_edges);

			/* Incase we're left with a single edge connecting src to dest
			 * revert back from array to scalar. */
			if(array_len(multi_edges) == 1) {
				edge_id = multi_edges[0];
				array_free(multi_edges);
				GrB_Matrix_setElement(R, SET_MSB(edge_id), src_id, dest_id);
			}

			if(TR) {
				/* We must make the matching updates to the transposed matrix.
				 * First, extract the element that is known to be an edge array. */
				GrB_Matrix_extractElement(&edge_id, TR, dest_id, src_id);
				multi_edges = (EdgeID *)edge_id;
				int multi_edge_count = array_len(multi_edges);
				multi_edges[i] = multi_edges[multi_edge_count - 1];
				array_pop(multi_edges);
				// Free and replace the array if it now has 1 element.
				if(array_len(multi_edges) == 1) {
					edge_id = multi_edges[0];
					array_free(multi_edges);
					GrB_Matrix_setElement(TR, SET_MSB(edge_id), dest_id, src_id);
				}
			}
		}

		// Free and remove edges from datablock.
		DataBlock_DeleteItem(g->edges, ENTITY_GET_ID(e));
	}

	if(update_adj_matrices) {
		GrB_Matrix remaining_mask;
		GrB_Matrix_new(&remaining_mask, GrB_BOOL, Graph_RequiredMatrixDim(g), Graph_RequiredMatrixDim(g));
		GrB_Descriptor desc;    // GraphBLAS descriptor.
		GrB_Descriptor_new(&desc);
		// Descriptor sets to clear entry according to mask.
		GrB_Descriptor_set(desc, GrB_MASK, GrB_COMP);

		// Clear updated output matrix before assignment.
		GrB_Descriptor_set(desc, GrB_OUTP, GrB_REPLACE);

		bool maintain_transpose;
		Config_Option_get(Config_MAINTAIN_TRANSPOSE, &maintain_transpose);
		for(int r = 0; r < relationCount; r++) {
			GrB_Matrix mask = masks[r];
			GrB_Matrix R = Graph_GetRelationMatrix(g, r);  // Relation matrix.
			if(mask) {
				// Remove every entry of R marked by Mask.
				// Desc: GrB_MASK = GrB_COMP,  GrB_OUTP = GrB_REPLACE.
				// R = R & !mask.
				GrB_Matrix_apply(R, mask, GrB_NULL, GrB_IDENTITY_UINT64, R, desc);
				if(maintain_transpose) {
					GrB_Matrix tM = Graph_GetTransposedRelationMatrix(g, r);  // Transposed relation mapping matrix.
					// Transpose mask (this cannot be done by descriptor).
					GrB_transpose(mask, GrB_NULL, GrB_NULL, mask, GrB_NULL);
					// tM = tM & !mask.
					GrB_Matrix_apply(tM, mask, GrB_NULL, GrB_IDENTITY_UINT64, tM, desc);
				}
				GrB_free(&mask);
			}

			// Collect remaining edges. remaining_mask = remaining_mask + R.
			GrB_eWiseAdd_Matrix_Semiring(remaining_mask, GrB_NULL, GrB_NULL, GxB_ANY_PAIR_BOOL, remaining_mask,
										 R, GrB_NULL);
		}

		GrB_Matrix adj_matrix = Graph_GetAdjacencyMatrix(g);
		GrB_Matrix t_adj_matrix = Graph_GetTransposedAdjacencyMatrix(g);
		// To calculate edges to delete, remove all the remaining edges from "The" adjency matrix.
		// Set descriptor mask to default.
		GrB_Descriptor_set(desc, GrB_MASK, GxB_DEFAULT);
		// adj_matrix = adj_matrix & remaining_mask.
		GrB_Matrix_apply(adj_matrix, remaining_mask, GrB_NULL, GrB_IDENTITY_BOOL, adj_matrix, desc);
		// Transpose remaining_mask.
		GrB_transpose(remaining_mask, GrB_NULL,  GrB_NULL, remaining_mask, GrB_NULL);
		// t_adj_matrix = t_adj_matrix & remaining_mask.
		GrB_Matrix_apply(t_adj_matrix, remaining_mask, GrB_NULL, GrB_IDENTITY_BOOL, t_adj_matrix, desc);

		GrB_free(&remaining_mask);
		GrB_free(&desc);
	}
}

/* Removes both nodes and edges from graph. */
void Graph_BulkDelete(Graph *g, Node *nodes, uint node_count, Edge *edges, uint edge_count,
					  uint *node_deleted, uint *edge_deleted) {
	ASSERT(g);

	*edge_deleted = 0;
	*node_deleted = 0;

	if(node_count) _BulkDeleteNodes(g, nodes, node_count, node_deleted, edge_deleted);

	if(edge_count) {
		// Filter out explicit edges which were removed by _BulkDeleteNodes.
		if(node_count) {
			for(int i = 0; i < edge_count; i++) {
				Edge *e = edges + i;
				NodeID src = Edge_GetSrcNodeID(e);
				NodeID dest = Edge_GetDestNodeID(e);

				if(!DataBlock_GetItem(g->nodes, src) || !DataBlock_GetItem(g->nodes, dest)) {
					/* Edge already removed due to node removal.
					* Replace current edge with last edge. */
					edges[i] = edges[edge_count - 1];

					// Update indices.
					i--;
					edge_count--;
				}
			}
		}

		/* it might be that edge_count dropped to 0
		 * due to implicit edge deletion. */
		if(edge_count == 0) return;

		// Removing duplicates.
#define is_edge_lt(a, b) (ENTITY_GET_ID((a)) < ENTITY_GET_ID((b)))
		QSORT(Edge, edges, edge_count, is_edge_lt);

		size_t uniqueIdx = 0;
		for(int i = 0; i < edge_count; i++) {
			// As long as current is the same as follows.
			while(i < edge_count - 1 && ENTITY_GET_ID(edges + i) == ENTITY_GET_ID(edges + i + 1)) i++;

			if(uniqueIdx < i) edges[uniqueIdx] = edges[i];
			uniqueIdx++;
		}

		edge_count = uniqueIdx;
		_BulkDeleteEdges(g, edges, edge_count);
	}

	*edge_deleted += edge_count;
}

DataBlockIterator *Graph_ScanNodes(const Graph *g) {
	ASSERT(g);
	return DataBlock_Scan(g->nodes);
}

DataBlockIterator *Graph_ScanEdges(const Graph *g) {
	ASSERT(g);
	return DataBlock_Scan(g->edges);
}

int Graph_AddLabel(Graph *g) {
	ASSERT(g);
	RG_Matrix m = RG_Matrix_New(GrB_BOOL, Graph_RequiredMatrixDim(g), Graph_RequiredMatrixDim(g));
	array_append(g->labels, m);
	return array_len(g->labels) - 1;
}

int Graph_AddRelationType(Graph *g) {
	ASSERT(g);

	size_t dims = Graph_RequiredMatrixDim(g);
	RG_Matrix m = RG_Matrix_New(GrB_UINT64, dims, dims);
	g->relations = array_append(g->relations, m);
	bool maintain_transpose;
	Config_Option_get(Config_MAINTAIN_TRANSPOSE, &maintain_transpose);

	if(maintain_transpose) {
		RG_Matrix tm = RG_Matrix_New(GrB_UINT64, dims, dims);
		g->t_relations = array_append(g->t_relations, tm);
	}

	int relationID = Graph_RelationTypeCount(g) - 1;
	return relationID;
}

GrB_Matrix Graph_GetAdjacencyMatrix(const Graph *g) {
	ASSERT(g);
	RG_Matrix m = g->adjacency_matrix;
	g->SynchronizeMatrix(g, m);
	return RG_Matrix_Get_GrB_Matrix(m);
}

// Get the transposed adjacency matrix.
GrB_Matrix Graph_GetTransposedAdjacencyMatrix(const Graph *g) {
	ASSERT(g);
	RG_Matrix m = g->_t_adjacency_matrix;
	g->SynchronizeMatrix(g, m);
	return RG_Matrix_Get_GrB_Matrix(m);
}

GrB_Matrix Graph_GetLabelMatrix(const Graph *g, int label_idx) {
	ASSERT(g && label_idx < array_len(g->labels));
	RG_Matrix m = g->labels[label_idx];
	g->SynchronizeMatrix(g, m);
	return RG_Matrix_Get_GrB_Matrix(m);
}

GrB_Matrix Graph_GetRelationMatrix(const Graph *g, int relation_idx) {
	ASSERT(g && (relation_idx == GRAPH_NO_RELATION || relation_idx < Graph_RelationTypeCount(g)));

	if(relation_idx == GRAPH_NO_RELATION) {
		return Graph_GetAdjacencyMatrix(g);
	} else {
		RG_Matrix m = g->relations[relation_idx];
		g->SynchronizeMatrix(g, m);
		return RG_Matrix_Get_GrB_Matrix(m);
	}
}

GrB_Matrix Graph_GetTransposedRelationMatrix(const Graph *g, int relation_idx) {
	ASSERT(g && (relation_idx == GRAPH_NO_RELATION || relation_idx < Graph_RelationTypeCount(g)));

	if(relation_idx == GRAPH_NO_RELATION) {
		return Graph_GetTransposedAdjacencyMatrix(g);
	} else {
		ASSERT(g->t_relations && "tried to retrieve nonexistent transposed matrix.");

		RG_Matrix m = g->t_relations[relation_idx];
		g->SynchronizeMatrix(g, m);
		return RG_Matrix_Get_GrB_Matrix(m);
	}
}

GrB_Matrix Graph_GetZeroMatrix(const Graph *g) {
	GrB_Index nvals;
	RG_Matrix z = g->_zero_matrix;
	g->SynchronizeMatrix(g, z);

	// Make sure zero matrix is indeed empty.
	GrB_Matrix grb_z = RG_Matrix_Get_GrB_Matrix(z);
	GrB_Matrix_nvals(&nvals, grb_z);
	ASSERT(nvals == 0);
	return grb_z;
}

void Graph_Free(Graph *g) {
	ASSERT(g);
	// Free matrices.
	Entity *en;
	DataBlockIterator *it;
	RG_Matrix_Free(g->_zero_matrix);
	RG_Matrix_Free(g->adjacency_matrix);
	RG_Matrix_Free(g->_t_adjacency_matrix);

	_Graph_FreeRelationMatrices(g);
	array_free(g->relations);
	array_free(g->t_relations);

	uint32_t labelCount = array_len(g->labels);
	for(int i = 0; i < labelCount; i++) {
		RG_Matrix_Free(g->labels[i]);
	}
	array_free(g->labels);

	it = Graph_ScanNodes(g);
	while((en = (Entity *)DataBlockIterator_Next(it, NULL)) != NULL)
		FreeEntity(en);

	DataBlockIterator_Free(it);

	it = Graph_ScanEdges(g);
	while((en = DataBlockIterator_Next(it, NULL)) != NULL)
		FreeEntity(en);

	DataBlockIterator_Free(it);

	// Free blocks.
	DataBlock_Free(g->nodes);
	DataBlock_Free(g->edges);

	int res;
	UNUSED(res);
	res = pthread_mutex_destroy(&g->_writers_mutex);
	ASSERT(res == 0);

	if(g->_writelocked) Graph_ReleaseLock(g);
	res = pthread_rwlock_destroy(&g->_rwlock);
	ASSERT(res == 0);

	rm_free(g);
}
<|MERGE_RESOLUTION|>--- conflicted
+++ resolved
@@ -599,7 +599,6 @@
 
 static void add_relation_id (EdgeID* z_out, EdgeID x_in, EdgeID y_newid)
 {
-<<<<<<< HEAD
     EdgeID *ids;
     /* Single edge ID,
      * switching from single edge ID to multiple IDs. */
@@ -658,25 +657,6 @@
   even if the edge already is there.  And which id overwrites which,
   what to do with the old edge id, etc. is undefined.
  */
-=======
-	EdgeID *ids;
-	/* Single edge ID,
-	 * switching from single edge ID to multiple IDs. */
-	if(SINGLE_EDGE(x_in)) {
-		ids = array_new(EdgeID, 2);
-		ids = array_append(ids, SINGLE_EDGE_ID(x_in));
-		ids = array_append(ids, SINGLE_EDGE_ID(y_newid));
-		// TODO: Make sure MSB of ids isn't on.
-		*z_out = (EdgeID)ids;
-	} else {
-		// Multiple edges, adding another edge.
-		ids = (EdgeID *)(x_in);
-		ids = array_append(ids, SINGLE_EDGE_ID(y_newid));
-		*z_out = (EdgeID)ids;
-	}
-}
-
->>>>>>> 7692aa37
 void Graph_FormConnection(Graph *g, NodeID src, NodeID dest, EdgeID edge_id, int r) {
 	GrB_Info info;
 	UNUSED(info);
@@ -764,7 +744,6 @@
 	return 1;
 }
 
-<<<<<<< HEAD
 EdgeID Graph_BulkConnectNodes(Graph *g, NodeID *I, NodeID *J, const size_t n_new_edges, int r)
 /* Add n_new_edges into graph g with relation id r.  This returns the
    starting edge id and assumes sequential allocation of ids.  Returns
@@ -997,7 +976,8 @@
      GrB_free (&relmat_slice);
      GrB_free (&addl_adj);
      return out;
-=======
+}
+
 static void
 gather_edges (const Graph *g, GrB_Vector v, const GrB_Index vtx, const GRAPH_EDGE_DIR dir,
               const int edgeType, Edge **edges_in, GrB_Index **neigh_in, uint64_t **ids_in)
@@ -1055,7 +1035,6 @@
      array_clear (neigh); *neigh_in = neigh;
      array_clear (ids); *ids_in = ids;
      *edges_in = edges;
->>>>>>> 7692aa37
 }
 
 /* Retrieves all either incoming or outgoing edges
@@ -1063,42 +1042,6 @@
 void Graph_GetNodeEdges(const Graph *g, const Node *n, GRAPH_EDGE_DIR dir, int edgeType,
                         Edge **edges) {
 	ASSERT(g && n && edges);
-<<<<<<< HEAD
-	GrB_Matrix M;
-	NodeID srcNodeID;
-	NodeID destNodeID;
-	GxB_MatrixTupleIter tupleIter;
-
-	if(edgeType == GRAPH_UNKNOWN_RELATION) return;
-
-	// Outgoing.
-	if(dir == GRAPH_EDGE_DIR_OUTGOING || dir == GRAPH_EDGE_DIR_BOTH) {
-		/* If a relationship type is specified, retrieve the appropriate relation matrix;
-		 * otherwise use the overall adjacency matrix. */
-		if(edgeType == GRAPH_NO_RELATION) M = Graph_GetAdjacencyMatrix(g);
-		else M = Graph_GetRelationMatrix(g, edgeType);
-
-		/* Construct an iterator to traverse the source node's row, which contains
-		 * all outgoing edges. */
-		GxB_MatrixTupleIter_new(&tupleIter, M);
-		srcNodeID = ENTITY_GET_ID(n);
-		GxB_MatrixTupleIter_iterate_row(tupleIter, srcNodeID);
-		while(true) {
-			bool depleted = false;
-			GxB_MatrixTupleIter_next(tupleIter, NULL, &destNodeID, &depleted);
-			if(depleted) break;
-			// Collect all edges connecting this source node to each of its destinations.
-			Graph_GetEdgesConnectingNodes(g, srcNodeID, destNodeID, edgeType, edges);
-		}
-		GxB_MatrixTupleIter_free(&tupleIter);
-	}
-
-	// Incoming.
-	if(dir == GRAPH_EDGE_DIR_INCOMING || dir == GRAPH_EDGE_DIR_BOTH) {
-		/* Retrieve the transposed adjacency matrix, regardless of whether or not
-		 * a relationship type is specified. */
-		M = Graph_GetTransposedAdjacencyMatrix(g);
-=======
         GrB_Index *neigh = NULL;
         uint64_t *ids = NULL;
         const NodeID vtx = ENTITY_GET_ID(n);
@@ -1108,16 +1051,10 @@
         neigh = array_new (GrB_Index, 32);
         ids = array_new (uint64_t, 32);
         ASSERT (ids != NULL && neigh != NULL);
->>>>>>> 7692aa37
 
 	bool maintain_transpose;
 	Config_Option_get(Config_MAINTAIN_TRANSPOSE, &maintain_transpose);
 
-<<<<<<< HEAD
-		// Clean up
-		GxB_MatrixTupleIter_free(&tupleIter);
-	}
-=======
         if (edgeType != GRAPH_NO_RELATION) {
              GrB_Matrix R = Graph_GetRelationMatrix(g, edgeType);
              GrB_Index N;
@@ -1180,7 +1117,6 @@
         }
         array_free (neigh);
         array_free (ids);
->>>>>>> 7692aa37
 }
 
 /* Removes an edge from Graph and updates graph relevent matrices. */
