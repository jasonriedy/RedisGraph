--- conflicted
+++ resolved
@@ -562,7 +562,6 @@
 						Edge **edges) {
 	assert(g && n && edges);
 	GrB_Matrix M;
-<<<<<<< HEAD
         GrB_Vector v;
         bool v_created = false;
         GrB_Type elttype;
@@ -571,11 +570,6 @@
         GrB_Index *idx_storage = NULL;
         GrB_Index idx_storage_len = 0;
         NodeID node_id = ENTITY_GET_ID(n);
-=======
-	NodeID srcNodeID;
-	NodeID destNodeID;
-	GxB_MatrixTupleIter tupleIter;
->>>>>>> 83a75777
 
 	if(edgeType == GRAPH_UNKNOWN_RELATION) return;
 
@@ -586,7 +580,6 @@
 		if(edgeType == GRAPH_NO_RELATION) M = Graph_GetAdjacencyMatrix(g);
 		else M = Graph_GetRelationMatrix(g, edgeType);
 
-<<<<<<< HEAD
                 info = GrB_Matrix_nrows (&nrows, M); assert (info == GrB_SUCCESS);
                 info = GrB_Matrix_ncols (&ncols, M); assert (info == GrB_SUCCESS);
                 info = GxB_Matrix_type (&elttype, M); assert (info == GrB_SUCCESS);
@@ -628,21 +621,6 @@
                           Graph_GetEdgesConnectingNodes(g, node_id, idx_storage[k], edgeType, edges);
                      }
                 }
-=======
-		/* Construct an iterator to traverse the source node's row, which contains
-		 * all outgoing edges. */
-		GxB_MatrixTupleIter_new(&tupleIter, M);
-		srcNodeID = ENTITY_GET_ID(n);
-		GxB_MatrixTupleIter_iterate_row(tupleIter, srcNodeID);
-		while(true) {
-			bool depleted = false;
-			GxB_MatrixTupleIter_next(tupleIter, NULL, &destNodeID, &depleted);
-			if(depleted) break;
-			// Collect all edges connecting this source node to each of its destinations.
-			Graph_GetEdgesConnectingNodes(g, srcNodeID, destNodeID, edgeType, edges);
-		}
-		GxB_MatrixTupleIter_free(&tupleIter);
->>>>>>> 83a75777
 	}
 
 	// Incoming.  If the matrix is a single column vector, there are no incoming edges.
@@ -651,7 +629,6 @@
 		 * a relationship type is specified. */
 		M = Graph_GetTransposedAdjacencyMatrix(g);
 
-<<<<<<< HEAD
                 if (v_created) {
                      /* XXX: Should check that the types are equal as well. */
                      GrB_Vector_clear (v);
@@ -687,26 +664,6 @@
                           Graph_GetEdgesConnectingNodes(g, idx_storage[k], node_id, edgeType, edges);
                      }
                 }
-=======
-		/* Construct an iterator to traverse the node's row, which in the transposed
-		 * adjacency matrix contains all incoming edges. */
-		GxB_MatrixTupleIter_new(&tupleIter, M);
-		destNodeID = ENTITY_GET_ID(n);
-		GxB_MatrixTupleIter_iterate_row(tupleIter, destNodeID);
-
-		while(true) {
-			bool depleted = false;
-			GxB_MatrixTupleIter_next(tupleIter, NULL, &srcNodeID, &depleted);
-			if(depleted) break;
-			/* Collect all edges connecting this destination node to each of its sources.
-			 * This call will only collect edges of the appropriate relationship type,
-			 * if one is specified. */
-			Graph_GetEdgesConnectingNodes(g, srcNodeID, destNodeID, edgeType, edges);
-		}
-
-		// Clean up
-		GxB_MatrixTupleIter_free(&tupleIter);
->>>>>>> 83a75777
 	}
 
         if (v_created) GrB_free (&v);
@@ -909,12 +866,6 @@
 
 	GrB_Matrix adj;                     // Adjacency matrix.
 	GrB_Matrix tadj;                    // Transposed adjacency matrix.
-<<<<<<< HEAD
-=======
-	GrB_Descriptor desc;                // GraphBLAS descriptor.
-	GxB_MatrixTupleIter adj_iter;      // iterator over the adjacency matrix.
-	GxB_MatrixTupleIter tadj_iter;     // iterator over the transposed adjacency matrix.
->>>>>>> 83a75777
 
         GrB_Index *node_idx = NULL;
 
@@ -1017,18 +968,8 @@
 	}
 
 	// Clean up.
-<<<<<<< HEAD
         free (val);
 	GrB_free (&tmp);
-=======
-	GrB_free(&A);
-	GrB_free(&desc);
-	GrB_free(&Mask);
-	GrB_free(&thunk);
-	GrB_free(&Nodes);
-	GxB_MatrixTupleIter_free(&adj_iter);
-	GxB_MatrixTupleIter_free(&tadj_iter);
->>>>>>> 83a75777
 }
 
 static void _BulkDeleteEdges(Graph *g, Edge *edges, size_t edge_count) {
