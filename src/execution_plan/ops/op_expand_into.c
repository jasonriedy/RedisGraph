/*
* Copyright 2018-2020 Redis Labs Ltd. and Contributors
*
* This file is available under the Redis Labs Source Available License Agreement
*/

#include "op_expand_into.h"
#include "shared/print_functions.h"
#include "../../ast/ast.h"
#include "../../util/arr.h"
#include "../../util/rmalloc.h"
#include "../../query_ctx.h"
#include "../../GraphBLASExt/GxB_Delete.h"

/* Forward declarations. */
static OpResult ExpandIntoInit(OpBase *opBase);
static Record ExpandIntoConsume(OpBase *opBase);
static OpResult ExpandIntoReset(OpBase *opBase);
static OpBase *ExpandIntoClone(const ExecutionPlan *plan, const OpBase *opBase);
static void ExpandIntoFree(OpBase *opBase);

// String representation of operation.
static inline int ExpandIntoToString(const OpBase *ctx, char *buf, uint buf_len) {
	return TraversalToString(ctx, buf, buf_len, ((const OpExpandInto *)ctx)->ae);
}

/* Collects traversed edge relations.
 * e.g. [e:R0|R1]
 * op->edgeRelationTypes will hold both R0 and R1 IDs.
 * in the case where no relationship types are specified
 * op->edgeRelationTypes will contain GRAPH_NO_RELATION. */
static void _setupTraversedRelations(OpExpandInto *op, QGEdge *e) {
	uint reltype_count = array_len(e->reltypeIDs);
	if(reltype_count > 0) {
		array_clone(op->edgeRelationTypes, e->reltypeIDs);
		op->edgeRelationCount = reltype_count;
	} else {
		op->edgeRelationCount = 1;
		op->edgeRelationTypes = array_new(int, 1);
		op->edgeRelationTypes = array_append(op->edgeRelationTypes, GRAPH_NO_RELATION);
	}
}

// Sets traversed edge within record.
static bool _setEdge(OpExpandInto *op) {
	// Consumed edges connecting current source and destination nodes.
	if(!array_len(op->edges)) return false;

	Edge *e = op->edges + (array_len(op->edges) - 1);
	Record_AddEdge(op->r, op->edgeIdx, *e);
	array_pop(op->edges);
	return true;
}

static void _populate_filter_matrix(OpExpandInto *op) {
	for(uint i = 0; i < op->recordCount; i++) {
		Record r = op->records[i];
		/* Update filter matrix F, set row i at position srcId
		 * F[i, srcId] = true. */
		Node *n = Record_GetNode(r, op->srcNodeIdx);
		NodeID srcId = ENTITY_GET_ID(n);
		GrB_Matrix_setElement_BOOL(op->F, true, i, srcId);
	}
}

/* Evaluate algebraic expression:
 * appends filter matrix as the left most operand
 * perform multiplications.
 * removed filter matrix from original expression
 * clears filter matrix. */
static void _traverse(OpExpandInto *op) {
	// Create both filter and result matrices.
	if(op->F == GrB_NULL) {
		size_t required_dim = Graph_RequiredMatrixDim(op->graph);
		GrB_Matrix_new(&op->M, GrB_BOOL, op->recordsCap, required_dim);
		GrB_Matrix_new(&op->F, GrB_BOOL, op->recordsCap, required_dim);
	}

	// Populate filter matrix.
	_populate_filter_matrix(op);
	// Clone expression, as we're about to modify the structure with Optimize.
	AlgebraicExpression *clone = AlgebraicExpression_Clone(op->ae);
	// Append filter matrix to algebraic expression, as the left most operand.
	AlgebraicExpression_MultiplyToTheLeft(&clone, op->F);
	// TODO: consider performing optimization as part of evaluation.
	AlgebraicExpression_Optimize(&clone);
	// Evaluate expression.
	AlgebraicExpression_Eval(clone, op->M);
	// Free clone.
	AlgebraicExpression_Free(clone);
	// Clear filter matrix.
	GrB_Matrix_clear(op->F);
}

OpBase *NewExpandIntoOp(const ExecutionPlan *plan, Graph *g, AlgebraicExpression *ae) {
	OpExpandInto *op = rm_calloc(1, sizeof(OpExpandInto));
	op->graph = g;
	op->ae = ae;
	op->r = NULL;
	op->edges = NULL;
	op->F = GrB_NULL;
	op->M = GrB_NULL;
	op->recordCount = 0;
	op->edgeRelationTypes = NULL;
	op->recordsCap = 0;
<<<<<<< HEAD
	op->records = rm_calloc(op->recordsCap, sizeof(Record));
=======
	op->records = NULL;
>>>>>>> 0cf50df8

	// Set our Op operations
	OpBase_Init((OpBase *)op, OPType_EXPAND_INTO, "Expand Into", ExpandIntoInit, ExpandIntoConsume,
				ExpandIntoReset, ExpandIntoToString, ExpandIntoClone, ExpandIntoFree, false, plan);

	// Make sure that all entities are represented in Record
	op->edgeIdx = IDENTIFIER_NOT_FOUND;
	assert(OpBase_Aware((OpBase *)op, AlgebraicExpression_Source(ae), &op->srcNodeIdx));
	assert(OpBase_Aware((OpBase *)op, AlgebraicExpression_Destination(ae), &op->destNodeIdx));

	const char *edge = AlgebraicExpression_Edge(ae);
	if(edge) {
		op->setEdge = true;
		op->edges = array_new(Edge, 32);
		QGEdge *e = QueryGraph_GetEdgeByAlias(plan->query_graph, edge);
		_setupTraversedRelations(op, e);
		op->edgeIdx = OpBase_Modifies((OpBase *)op, edge);
	}

	return (OpBase *)op;
}

static OpResult ExpandIntoInit(OpBase *opBase) {
	OpExpandInto *op = (OpExpandInto *)opBase;
	AST *ast = ExecutionPlan_GetAST(opBase->plan);
	op->recordsCap = TraverseRecordCap(ast);
	op->records = rm_calloc(op->recordsCap, sizeof(Record));
	return OP_OK;
}

/* Emits a record when possible,
 * Returns NULL when we've got no more records. */
static Record _handoff(OpExpandInto *op) {
	/* If we're required to update edge,
	 * try to get an edge, if successful we can return quickly,
	 * otherwise try to get a new pair of source and destination nodes. */
	if(op->setEdge) {
		if(_setEdge(op)) return OpBase_CloneRecord(op->r);
	}

	Node *srcNode;
	Node *destNode;
	NodeID srcId = INVALID_ENTITY_ID;
	NodeID destId = INVALID_ENTITY_ID;

	/* Find a record where both record's source and destination
	 * nodes are connected. */
	while(op->recordCount) {
		op->recordCount--;
		// Current record resides at row recordCount.
		int rowIdx = op->recordCount;
		op->r = op->records[op->recordCount];
<<<<<<< HEAD
		assert(Record_GetType(op->r, op->srcNodeIdx) == REC_TYPE_NODE);
		assert(Record_GetType(op->r, op->destNodeIdx) == REC_TYPE_NODE);
=======
>>>>>>> 0cf50df8
		srcNode = Record_GetNode(op->r, op->srcNodeIdx);
		destNode = Record_GetNode(op->r, op->destNodeIdx);
		srcId = ENTITY_GET_ID(srcNode);
		destId = ENTITY_GET_ID(destNode);
		bool x;
		GrB_Info res = GrB_Matrix_extractElement_BOOL(&x, op->M, rowIdx, destId);
		// Src is not connected to dest.
		if(res != GrB_SUCCESS) continue;

		// If we're here src is connected to dest.
		if(op->setEdge) {
			for(int i = 0; i < op->edgeRelationCount; i++) {
				Graph_GetEdgesConnectingNodes(op->graph,
											  srcId,
											  destId,
											  op->edgeRelationTypes[i],
											  &op->edges);
			}
			_setEdge(op);
			return OpBase_CloneRecord(op->r);
		}

		// Mark as NULL to avoid double free.
		op->records[op->recordCount] = NULL;
		return op->r;
	}

	// Didn't manage to emit record.
	return NULL;
}

/* ExpandIntoConsume next operation
 * returns OP_DEPLETED when no additional updates are available */
static Record ExpandIntoConsume(OpBase *opBase) {
	Node *n;
	Record r;
	OpExpandInto *op = (OpExpandInto *)opBase;
	OpBase *child = op->op.children[0];

	// As long as we don't have a record to emit.
	while((r = _handoff(op)) == NULL) {
		/* If we're here, we didn't managed to emit a record,
		 * clean up and try to get new data points. */
		for(int i = 0; i < op->recordsCap; i++) {
			if(op->records[i]) {
				OpBase_DeleteRecord(op->records[i]);
				op->records[i] = NULL;
			} else {
				break;
			}
		}

		// Ask child operations for data.
		for(op->recordCount = 0; op->recordCount < op->recordsCap; op->recordCount++) {
			Record childRecord = OpBase_Consume(child);
			// Did not managed to get new data, break.
			if(!childRecord) break;
			if(!Record_GetNode(childRecord, op->srcNodeIdx) ||
			   !Record_GetNode(childRecord, op->destNodeIdx)) {
				/* The child Record may not contain the source node in scenarios like
				 * a failed OPTIONAL MATCH. In this case, delete the Record and try again. */
				OpBase_DeleteRecord(childRecord);
				op->recordCount--;
				continue;
			}

			// Store received record.
			op->records[op->recordCount] = childRecord;
		}

		// Depleted.
		if(op->recordCount == 0) return NULL;
		_traverse(op);
	}

	return r;
}

static OpResult ExpandIntoReset(OpBase *ctx) {
	OpExpandInto *op = (OpExpandInto *)ctx;
	op->r = NULL;
	for(int i = 0; i < op->recordCount; i++) {
		if(op->records[i]) OpBase_DeleteRecord(op->records[i]);
	}
	op->recordCount = 0;

	if(op->edges) array_clear(op->edges);
	if(op->iter) {
		GxB_MatrixTupleIter_free(op->iter);
		op->iter = NULL;
	}
	if(op->F != GrB_NULL) GrB_Matrix_clear(op->F);
	return OP_OK;
}

static inline OpBase *ExpandIntoClone(const ExecutionPlan *plan, const OpBase *opBase) {
	assert(opBase->type == OPType_EXPAND_INTO);
	OpExpandInto *op = (OpExpandInto *)opBase;
	return NewExpandIntoOp(plan, QueryCtx_GetGraph(), AlgebraicExpression_Clone(op->ae));
}

/* Frees ExpandInto */
static void ExpandIntoFree(OpBase *ctx) {
	OpExpandInto *op = (OpExpandInto *)ctx;
	if(op->F != GrB_NULL) {
		GrB_Matrix_free(&op->F);
		op->F = GrB_NULL;
	}

	if(op->M != GrB_NULL) {
		GrB_Matrix_free(&op->M);
		op->M = GrB_NULL;
	}

	if(op->edges) {
		array_free(op->edges);
		op->edges = NULL;
	}

	if(op->edgeRelationTypes) {
		array_free(op->edgeRelationTypes);
		op->edgeRelationTypes = NULL;
	}

	if(op->ae) {
		AlgebraicExpression_Free(op->ae);
		op->ae = NULL;
	}

	if(op->records) {
		for(int i = 0; i < op->recordsCap; i++) {
			if(op->records[i]) OpBase_DeleteRecord(op->records[i]);
		}
		rm_free(op->records);
		op->records = NULL;
	}
}
<|MERGE_RESOLUTION|>--- conflicted
+++ resolved
@@ -103,11 +103,7 @@
 	op->recordCount = 0;
 	op->edgeRelationTypes = NULL;
 	op->recordsCap = 0;
-<<<<<<< HEAD
-	op->records = rm_calloc(op->recordsCap, sizeof(Record));
-=======
 	op->records = NULL;
->>>>>>> 0cf50df8
 
 	// Set our Op operations
 	OpBase_Init((OpBase *)op, OPType_EXPAND_INTO, "Expand Into", ExpandIntoInit, ExpandIntoConsume,
@@ -160,11 +156,6 @@
 		// Current record resides at row recordCount.
 		int rowIdx = op->recordCount;
 		op->r = op->records[op->recordCount];
-<<<<<<< HEAD
-		assert(Record_GetType(op->r, op->srcNodeIdx) == REC_TYPE_NODE);
-		assert(Record_GetType(op->r, op->destNodeIdx) == REC_TYPE_NODE);
-=======
->>>>>>> 0cf50df8
 		srcNode = Record_GetNode(op->r, op->srcNodeIdx);
 		destNode = Record_GetNode(op->r, op->destNodeIdx);
 		srcId = ENTITY_GET_ID(srcNode);
